syntax: glob
*.pyc
<<<<<<< HEAD
.*.swp
transaction.log
=======
*.swp
*~
\#*\#
phr-import/*
>>>>>>> 7d749056
<|MERGE_RESOLUTION|>--- conflicted
+++ resolved
@@ -1,11 +1,8 @@
 syntax: glob
 *.pyc
-<<<<<<< HEAD
 .*.swp
+*.swp
 transaction.log
-=======
-*.swp
 *~
 \#*\#
-phr-import/*
->>>>>>> 7d749056
+phr-import/*