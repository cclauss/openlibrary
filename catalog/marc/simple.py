--- conflicted
+++ resolved
@@ -50,15 +50,10 @@
 f = open(files[0])
 for data, length in read_file(f):
     total += 1
-<<<<<<< HEAD
-#    if show_field:
-#        get_first_tag(data, set([show_field]))
+    if show_field:
+        get_first_tag(data, set([show_field]))
     if show_leader:
         print data[:24]
-=======
-    if show_field:
-        get_first_tag(data, set([show_field]))
->>>>>>> 8758f640
     if verbose:
         show_book(data)
         print
