--- conflicted
+++ resolved
@@ -27,11 +27,7 @@
     $if edit and not page.is_fake_record():
         <div class="editButton">
           <!-- FIXME: accesskey / keyboard shortcut needs i18n -->
-<<<<<<< HEAD
-          <a class="cta-btn cta-btn--vanilla" style="margin-top: 0px;" href="$edit_url" title="$_('Edit this template')"
-=======
           <a class="cta-btn cta-btn--vanilla" href="$edit_url" title="$_('Edit this template')"
->>>>>>> f51dab7d
              data-ol-link-track="CTAClick|Edit" accesskey="e">$_("Edit")</a>
         </div>
 </div>