--- conflicted
+++ resolved
@@ -763,15 +763,10 @@
     else:
         url = 'http://%s/solr/%s/update' % (get_solr(index), index)
 
-<<<<<<< HEAD
     logger.info("POSTing update to %s", url)
-=======
     if commitWithin is not None:
         url = url + "?commitWithin=%d" % commitWithin
 
-    print url
-    
->>>>>>> 2ed039ea
     h1.connect()
     for r in requests:
         if debug:
@@ -1284,8 +1279,7 @@
     if requests:  
         if commit:
             requests += ['<commit />']
-<<<<<<< HEAD
-        solr_update(requests, index="authors", debug=True)
+        solr_update(requests, index="authors", debug=True, commitWithin=1000)
 
     # update subjects
     skeys = set(k for k in keys if k.startswith("/subjects/"))
@@ -1301,9 +1295,6 @@
             requests += ['<commit />']
         solr_update(requests, index="subjects", debug=True)
 
-=======
-        solr_update(requests, index="authors", debug=True, commitWithin=1000)
->>>>>>> 2ed039ea
     logger.info("END update_keys")
 
 def parse_options(args=None):
