import web, re, urllib, dbm
from lxml.etree import XML, XMLSyntaxError
from infogami.utils import delegate, stats
from infogami import config
from infogami.utils.view import render, render_template, safeint, add_flash_message
import simplejson as json
from openlibrary.plugins.openlibrary.processors import urlsafe
from openlibrary.utils import str_to_key, url_quote
from unicodedata import normalize
from collections import defaultdict
import os

ftoken_db = None

try:
    from openlibrary.plugins.upstream.utils import get_coverstore_url
except AttributeError:
    pass # unittest
from openlibrary.plugins.search.code import search as _edition_search
from infogami.plugins.api.code import jsonapi

from openlibrary.core.models import Subject

re_solr_range = re.compile(r'\[.+\bTO\b.+\]', re.I)
re_bracket = re.compile(r'[\[\]]')
re_to_esc = re.compile(r'[\[\]:]')
def escape_bracket(q):
    if re_solr_range.search(q):
        return q
    return re_bracket.sub(lambda m:'\\'+m.group(), q)

class edition_search(_edition_search):
    path = "/search/edition"

if hasattr(config, 'plugin_worksearch'):
    solr_host = config.plugin_worksearch.get('solr', 'localhost')
    solr_select_url = "http://" + solr_host + "/solr/works/select"

    solr_subject_host = config.plugin_worksearch.get('subject_solr', 'localhost')
    solr_subject_select_url = "http://" + solr_subject_host + "/solr/subjects/select"

    solr_author_host = config.plugin_worksearch.get('author_solr', 'localhost')
    solr_author_select_url = "http://" + solr_author_host + "/solr/authors/select"

    solr_edition_host = config.plugin_worksearch.get('edition_solr', 'localhost')
    solr_edition_select_url = "http://" + solr_edition_host + "/solr/editions/select"

    default_spellcheck_count = config.plugin_worksearch.get('spellcheck_count', 10)

    ebook_count_host = config.plugin_worksearch.get('ebook_count_host')
    ebook_count_user = config.plugin_worksearch.get('ebook_count_user') or os.getenv("USER")
    ebook_count_db_name = config.plugin_worksearch.get('ebook_count_db_name')

    ebook_count_db = web.database(dbn='postgres', db=ebook_count_db_name, host=ebook_count_host, user=ebook_count_user)

re_author_facet = re.compile('^(OL\d+A) (.*)$')
def read_author_facet(af):
    # example input: "OL26783A Leo Tolstoy"
    return re_author_facet.match(af).groups()

search_fields = ["key", "redirects", "title", "subtitle", "alternative_title", "alternative_subtitle", "edition_key", "by_statement", "publish_date", "lccn", "ia", "oclc", "isbn", "contributor", "publish_place", "publisher", "first_sentence", "author_key", "author_name", "author_alternative_name", "subject", "person", "place", "time"]

all_fields = search_fields + ["has_fulltext", "title_suggest", "edition_count", "publish_year", "language", "number_of_pages", "ia_count", "publisher_facet", "author_facet", "first_publish_year"] + ['%s_key' % f for f in ('subject', 'person', 'place', 'time')]

facet_fields = ["has_fulltext", "author_facet", "language", "first_publish_year", "publisher_facet", "subject_facet", "person_facet", "place_facet", "time_facet"]

facet_list_fields = [i for i in facet_fields if i not in ("has_fulltext")]

def get_language_name(code):
    l = web.ctx.site.get('/languages/' + code)
    return l.name if l else "'%s' unknown" % code

def read_facets(root):
    bool_map = dict(true='yes', false='no')
    e_facet_counts = root.find("lst[@name='facet_counts']")
    e_facet_fields = e_facet_counts.find("lst[@name='facet_fields']")
    facets = {}
    for e_lst in e_facet_fields:
        assert e_lst.tag == 'lst'
        name = e_lst.attrib['name']
        if name == 'author_facet':
            name = 'author_key'
        if name == 'has_fulltext': # boolean facets
            e_true = e_lst.find("int[@name='true']")
            true_count = e_true.text if e_true is not None else 0
            e_false = e_lst.find("int[@name='false']")
            false_count = e_false.text if e_false is not None else 0
            facets[name] = [
                ('true', 'yes', true_count),
                ('false', 'no', false_count),
            ]
            continue
        facets[name] = []
        for e in e_lst:
            if e.text == '0':
                continue
            k = e.attrib['name']
            if name == 'author_key':
                k, display = read_author_facet(k)
            elif name == 'language':
                display = get_language_name(k)
            else:
                display = k
            facets[name].append((k, display, e.text))
    return facets

re_isbn = re.compile('^([0-9]{9}[0-9Xx]|[0-9]{13})$')

re_isbn_field = re.compile('^\s*(?:isbn[:\s]*)?([-0-9X]{9,})\s*$', re.I)

def read_isbn(s):
    s = s.replace('-', '')
    return s if re_isbn.match(s) else None

#re_field = re.compile('([a-zA-Z_]+):')
re_author_key = re.compile(r'(OL\d+A)')

field_name_map = {
    'author': 'author_name',
    'authors': 'author_name',
    'by': 'author_name',
    'publishers': 'publisher',
}

all_fields += field_name_map.keys()
re_fields = re.compile('(-?' + '|'.join(all_fields) + r'):', re.I)

plurals = dict((f + 's', f) for f in ('publisher', 'author'))

re_op = re.compile(' +(OR|AND)$')

def parse_query_fields(q):
    found = [(m.start(), m.end()) for m in re_fields.finditer(q)]
    first = q[:found[0][0]].strip() if found else q.strip()
    if first:
        yield {'field': 'text', 'value': first.replace(':', '\:')}
    for field_num in range(len(found)):
        op_found = None
        f = found[field_num]
        field_name = q[f[0]:f[1]-1].lower()
        if field_name in field_name_map:
            field_name = field_name_map[field_name]
        if field_num == len(found)-1:
            v = q[f[1]:].strip()
        else:
            v = q[f[1]:found[field_num+1][0]].strip()
            m = re_op.search(v)
            if m:
                v = v[:-len(m.group(0))]
                op_found = m.group(1)
        yield {'field': field_name, 'value': v.replace(':', '\:')}
        if op_found:
            yield {'op': op_found }

def build_q_list(param):
    q_list = []
    if 'q' in param:
        q_param = param['q'].strip()
    else:
        q_param = None
    use_dismax = False
    if q_param:
        if q_param == '*:*':
            q_list.append(q_param)
        elif 'NOT ' in q_param: # this is a hack
            q_list.append(q_param.strip())
        elif re_fields.search(q_param):
            q_list.extend(i['op'] if 'op' in i else '%s:(%s)' % (i['field'], i['value']) for i in parse_query_fields(q_param))
        else:
            isbn = read_isbn(q_param)
            if isbn:
                q_list.append('isbn:(%s)' % isbn)
            else:
                q_list.append(q_param.strip().replace(':', '\:'))
                use_dismax = True
    else:
        if 'author' in param:
            v = param['author'].strip()
            m = re_author_key.search(v)
            if m: # FIXME: 'OL123A OR OL234A'
                q_list.append('author_key:(' + m.group(1) + ')')
            else:
                v = re_to_esc.sub(lambda m:'\\' + m.group(), v)
                q_list.append('(author_name:(' + v + ') OR author_alternative_name:(' + v + '))')

        check_params = ['title', 'publisher', 'isbn', 'oclc', 'lccn', 'contribtor', 'subject', 'place', 'person', 'time']
        q_list += ['%s:(%s)' % (k, param[k]) for k in check_params if k in param]
    return (q_list, use_dismax)

def run_solr_query(param = {}, rows=100, page=1, sort=None, spellcheck_count=None):
    # called by do_search
    if spellcheck_count == None:
        spellcheck_count = default_spellcheck_count
    offset = rows * (page - 1)

    (q_list, use_dismax) = build_q_list(param)

    fields = ['key', 'author_name', 'author_key', 'title', 'subtitle', 'edition_count', 'ia', 'has_fulltext', 'first_publish_year', 'cover_edition_key', 'public_scan_b', 'lending_edition_s', 'overdrive_s', 'ia_collection_s']
    fl = ','.join(fields)
    if use_dismax:
        q = web.urlquote(' '.join(q_list))
        solr_select = solr_select_url + "?defType=dismax&q.op=AND&q=%s&qf=text+title^5+author_name^5&bf=sqrt(edition_count)^10&start=%d&rows=%d&fl=%s&wt=standard" % (q, offset, rows, fl)
    else:
        q = web.urlquote(' '.join(q_list + ['_val_:"sqrt(edition_count)"^10']))
        solr_select = solr_select_url + "?q.op=AND&q=%s&start=%d&rows=%d&fl=%s&wt=standard" % (q, offset, rows, fl)
    solr_select += '&spellcheck=true&spellcheck.count=%d' % spellcheck_count
    solr_select += "&facet=true&" + '&'.join("facet.field=" + f for f in facet_fields)

    if 'public_scan' in param:
        v = param.pop('public_scan').lower()
        if v in ('true', 'false'):
            if v == 'false':
                # also constrain on print disabled since the index may not be in sync
                param.setdefault('print_disabled', 'false')
            solr_select += '&fq=public_scan_b:%s' % v

    if 'print_disabled' in param:
        v = param.pop('print_disabled').lower()
        if v in ('true', 'false'):
            solr_select += '&fq=%ssubject_key:protected_daisy' % ('-' if v == 'false' else '')

    k = 'has_fulltext'
    if k in param:
        v = param[k].lower()
        if v not in ('true', 'false'):
            del param[k]
        param[k] == v
        solr_select += '&fq=%s:%s' % (k, v)

    for k in facet_list_fields:
        if k == 'author_facet':
            k = 'author_key'
        if k not in param:
            continue
        v = param[k]
        solr_select += ''.join('&fq=%s:"%s"' % (k, url_quote(l)) for l in v if l)
    if sort:
        solr_select += "&sort=" + url_quote(sort)

    stats.begin("solr", url=solr_select)
    reply = urllib.urlopen(solr_select).read()
    stats.end()
    return (reply, solr_select, q_list)

re_pre = re.compile(r'<pre>(.*)</pre>', re.S)

def do_search(param, sort, page=1, rows=100, spellcheck_count=None):
    (reply, solr_select, q_list) = run_solr_query(param, rows, page, sort, spellcheck_count)
    is_bad = False
    if reply.startswith('<html'):
        is_bad = True
    if not is_bad:
        try:
            root = XML(reply)
        except XMLSyntaxError:
            is_bad = True
    if is_bad:
        m = re_pre.search(reply)
        return web.storage(
            facet_counts = None,
            docs = [],
            is_advanced = bool(param.get('q')),
            num_found = None,
            solr_select = solr_select,
            q_list = q_list,
            error = (web.htmlunquote(m.group(1)) if m else reply),
        )

    spellcheck = root.find("lst[@name='spellcheck']")
    spell_map = {}
    if spellcheck is not None and len(spellcheck):
        for e in spellcheck.find("lst[@name='suggestions']"):
            assert e.tag == 'lst'
            a = e.attrib['name']
            if a in spell_map or a in ('sqrt', 'edition_count'):
                continue
            spell_map[a] = [i.text for i in e.find("arr[@name='suggestion']")]

    docs = root.find('result')
    return web.storage(
        facet_counts = read_facets(root),
        docs = docs,
        is_advanced = bool(param.get('q')),
        num_found = (int(docs.attrib['numFound']) if docs is not None else None),
        solr_select = solr_select,
        q_list = q_list,
        error = None,
        spellcheck = spell_map,
    )

def get_doc(doc): # called from work_search template
    e_ia = doc.find("arr[@name='ia']")
    first_pub = None
    e_first_pub = doc.find("int[@name='first_publish_year']")
    if e_first_pub is not None:
        first_pub = e_first_pub.text
    e_first_edition = doc.find("str[@name='first_edition']")
    first_edition = None
    if e_first_edition is not None:
        first_edition = e_first_edition.text

    work_subtitle = None
    e_subtitle = doc.find("str[@name='subtitle']")
    if e_subtitle is not None:
        work_subtitle = e_subtitle.text

    if doc.find("arr[@name='author_key']") is None:
        assert doc.find("arr[@name='author_name']") is None
        authors = []
    else:
        ak = [e.text for e in doc.find("arr[@name='author_key']")]
        an = [e.text for e in doc.find("arr[@name='author_name']")]
        authors = [web.storage(key=key, name=name, url="/authors/%s/%s" % (key, (urlsafe(name) if name is not None else 'noname'))) for key, name in zip(ak, an)]

    cover = doc.find("str[@name='cover_edition_key']")
    e_public_scan = doc.find("bool[@name='public_scan_b']")
    e_overdrive = doc.find("str[@name='overdrive_s']")
    e_lending_edition = doc.find("str[@name='lending_edition_s']")
    e_collection = doc.find("str[@name='ia_collection_s']")
    collections = set()
    if e_collection is not None:
        collections = set(e_collection.text.split(';'))

    doc = web.storage(
        key = doc.find("str[@name='key']").text,
        title = doc.find("str[@name='title']").text,
        edition_count = int(doc.find("int[@name='edition_count']").text),
        ia = [e.text for e in (e_ia if e_ia is not None else [])],
        has_fulltext = (doc.find("bool[@name='has_fulltext']").text == 'true'),
        public_scan = ((e_public_scan.text == 'true') if e_public_scan is not None else (e_ia is not None)),
        overdrive = (e_overdrive.text.split(';') if e_overdrive is not None else []),
        lending_edition = (e_lending_edition.text if e_lending_edition is not None else None),
        collections = collections,
        authors = authors,
        first_publish_year = first_pub,
        first_edition = first_edition,
        subtitle = work_subtitle,
        cover_edition_key = (cover.text if cover is not None else None),
    )
    doc.url = '/works/' + doc.key + '/' + urlsafe(doc.title)
    return doc

re_subject_types = re.compile('^(places|times|people)/(.*)')
subject_types = {
    'places': 'place',
    'times': 'time',
    'people': 'person',
    'subjects': 'subject',
}

re_year_range = re.compile('^(\d{4})-(\d{4})$')

def work_object(w): # called by works_by_author
    ia = w.get('ia', [])
    obj = dict(
        authors = [web.storage(key='/authors/' + k, name=n) for k, n in zip(w['author_key'], w['author_name'])],
        edition_count = w['edition_count'],
        key = '/works/' + w['key'],
        title = w['title'],
        public_scan = w.get('public_scan_b', bool(ia)),
        lending_edition = w.get('lending_edition_s', ''),
        overdrive = (w['overdrive_s'].split(';') if 'overdrive_s' in w else []),
        collections = set(w['ia_collection_s'].split(';') if 'ia_collection_s' in w else []),
        url = '/works/' + w['key'] + '/' + urlsafe(w['title']),
        cover_edition_key = w.get('cover_edition_key'),
        first_publish_year = (w['first_publish_year'] if 'first_publish_year' in w else None),
        ia = w.get('ia', [])
    )
    for f in 'has_fulltext', 'subtitle':
        if w.get(f):
            obj[f] = w[f]
    return web.storage(obj)

def get_facet(facets, f, limit=None):
    return list(web.group(facets[f][:limit * 2] if limit else facets[f], 2))

SUBJECTS = [
    web.storage(name="subject", key="subjects", prefix="/subjects/", facet="subject_facet", facet_key="subject_key"),
    web.storage(name="person", key="people", prefix="/subjects/person:", facet="person_facet", facet_key="person_key"),
    web.storage(name="place", key="places", prefix="/subjects/place:", facet="place_facet", facet_key="place_key"),
    web.storage(name="time", key="times", prefix="/subjects/time:", facet="time_facet", facet_key="time_key"),
]

def finddict(dicts, **filters):
    """Find a dictionary that matches given filter conditions.

        >>> dicts = [{"x": 1, "y": 2}, {"x": 3, "y": 4}]
        >>> finddict(dicts, x=1)
        {'x': 1, 'y': 2}
    """
    for d in dicts:
        if (all(d.get(k) == v for k, v in filters.iteritems())):
            return d

def first(seq):
    try:
        return iter(seq).next()
    except:
        return None

re_chars = re.compile("([%s])" % re.escape(r'+-!(){}[]^"~*?:\\'))
re_year = re.compile(r'\b(\d+)$')

def find_ebook_count(field, key):
    q = '%s_key:%s+AND+(overdrive_s:*+OR+ia:*)' % (field, re_chars.sub(r'\\\1', key).encode('utf-8'))

    root_url = solr_select_url + '?wt=json&indent=on&rows=%d&start=%d&q.op=AND&q=%s&fl=edition_key'
    rows = 1000

    ebook_count = 0
    start = 0
    solr_url = root_url % (rows, start, q)

    stats.begin("solr", url=solr_url)
    response = json.load(urllib.urlopen(solr_url))['response']
    stats.end()

    num_found = response['numFound']
    print 'num_found:', num_found
    years = defaultdict(int)
    while start < num_found:
        if start:
            solr_url = root_url % (rows, start, q)
            print solr_url
            stats.begin("solr", url=solr_url)
            response = json.load(urllib.urlopen(solr_url))['response']
            stats.end()
        for doc in response['docs']:
            for k in doc['edition_key']:
                e = web.ctx.site.get('/books/' + k)
                ia = set(i[3:] for i in e.get('source_records', []) if i.startswith('ia:'))
                if e.get('ocaid'):
                    ia.add(e['ocaid'])
                pub_date = e.get('publish_date')
                pub_year = -1
                if pub_date:
                    m = re_year.search(pub_date)
                    if m:
                        pub_year = int(m.group(1))
                ebook_count = len(ia)
                if 'overdrive' in e.get('identifiers', {}):
                    ebook_count += len(e['identifiers']['overdrive'])
                if ebook_count:
                    years[pub_year] += ebook_count
        start += rows

    return dict(years)

def get_ebook_count(field, key, publish_year=None):
    def db_lookup(field, key, publish_year=None):
        sql = 'select sum(ebook_count) as num from subjects where field=$field and key=$key'
        if publish_year:
            if isinstance(publish_year, list):
                sql += ' and publish_year between $y1 and $y2'
                (y1, y2) = publish_year
            else:
                sql += ' and publish_year=$publish_year'
        return list(ebook_count_db.query(sql, vars=locals()))[0].num

    total = db_lookup(field, key, publish_year)
    if total:
        return total
    elif publish_year:
        sql = 'select ebook_count as num from subjects where field=$field and key=$key limit 1'
        if len(list(ebook_count_db.query(sql, vars=locals()))) != 0:
            return 0
    years = find_ebook_count(field, key)
    if not years:
        return 0
    for year, count in sorted(years.iteritems()):
        ebook_count_db.query('insert into subjects (field, key, publish_year, ebook_count) values ($field, $key, $year, $count)', vars=locals())

    return db_lookup(field, key, publish_year)

def get_subject(key, details=False, offset=0, sort='editions', limit=12, **filters):
    """Returns data related to a subject.

    By default, it returns a storage object with key, name, work_count and works.
    The offset and limit arguments are used to get the works.

        >>> get_subject("/subjects/Love") #doctest: +SKIP
        {
            "key": "/subjects/Love", 
            "name": "Love",
            "work_count": 5129, 
            "works": [...]
        }

    When details=True, facets and ebook_count are additionally added to the result.

    >>> get_subject("/subjects/Love", details=True) #doctest: +SKIP
    {
        "key": "/subjects/Love", 
        "name": "Love",
        "work_count": 5129, 
        "works": [...],
        "ebook_count": 94, 
        "authors": [
            {
                "count": 11, 
                "name": "Plato.", 
                "key": "/authors/OL12823A"
            }, 
            ...
        ],
        "subjects": [
            {
                "count": 1168,
                "name": "Religious aspects", 
                "key": "/subjects/religious aspects"
            }, 
            ...
        ],
        "times": [...],
        "places": [...],
        "people": [...],
        "publishing_history": [[1492, 1], [1516, 1], ...],
        "publishers": [
            {
                "count": 57, 
                "name": "Sine nomine"        
            },
            ...
        ]
    }

    Optional arguments limit and offset can be passed to limit the number of works returned and starting offset.

    Optional arguments has_fulltext and published_in can be passed to filter the results.
    """
    sort_options = {
        'editions': 'edition_count desc',
        'old': 'first_publish_year desc',
    }
    sort_order = sort_options.get(sort) or sort_options['editions']

    return SubjectEngine().get_subject(key, details=details, offset=offset, sort=sort_order, limit=limit, **filters)
        
class SubjectEngine:        
    def get_subject(self, key, details=False, offset=0, limit=12, **filters):
        meta = self.get_meta(key)

<<<<<<< HEAD
        sort_order = {
            'editions': 'edition_count desc',
            'new': 'first_publish_year desc',
        }[sort]

=======
>>>>>>> 504fd9de
        q = self.make_query(key, filters)    
        subject_type = meta.name
        name = meta.path.replace("_", " ")
        
        if details:
            kw = self.query_optons_for_details()
        else:
            kw = {}
            
        from search import work_search
        result = work_search(q, offset=offset, limit=limit, **kw)
        for w in result.docs:
            w.ia = w.ia and w.ia[0] or None

        subject = Subject(
            key=key,
            name=name,
            subject_type=subject_type,
            work_count = result['num_found'],
            works=result['docs']
        )
        
        if details:
            #subject.ebook_count = dict(result.facets["has_fulltext"]).get("true", 0)
            subject.ebook_count = self.get_ebook_count(meta.name, q[meta.facet_key], q.get('publish_year'))

            subject.subjects = result.facets["subject_facet"]
            subject.places = result.facets["place_facet"]
            subject.people = result.facets["person_facet"]
            subject.times = result.facets["time_facet"]

            subject.authors = result.facets["author_facet"]
            subject.publishers = result.facets["publisher_facet"]

            subject.publishing_history = [[year, count] for year, count in result.facets["publish_year"] if year > 1000]

            # strip self from subjects and use that to find exact name
            for i, s in enumerate(subject[meta.key]):
                if s.key.lower() == key.lower():
                    subject.name = s.name;
                    subject[meta.key].pop(i)
                    break

        return subject
        
    def get_meta(self, key):
        prefix = self.parse_key(key)[0]
        meta = finddict(SUBJECTS, prefix=prefix)

        meta = web.storage(meta)
        meta.path = web.lstrips(key, meta.prefix)
        return meta

    def parse_key(self, key):
        """Returns prefix and path from the key.
        """
        m = web.re_compile(r'/subjects/(place:|time:|person:|)(.+)').match(key)
        if m:
            prefix = "/subjects/" + m.group(1)
            path = m.group(2)
            return prefix, path
        else:
            return None, None

    def make_query(self, key, filters):
        meta = self.get_meta(key)

        q = {meta.facet_key: str_to_key(meta.path).lower()}

        if filters:
            if filters.get("has_fulltext") == "true":
                q['has_fulltext'] = "true"
            if filters.get("publish_year"):
                q['publish_year'] = filters['publish_year']

        return q

    def get_ebook_count(self, name, value, publish_year):
        return get_ebook_count(name, value, publish_year)
    
    def facet_wrapper(self, facet, value, count):
        if facet == "publish_year":
            return [int(value), count]
        elif facet == "publisher_facet":
            return web.storage(name=value, count=count)
        elif facet == "author_facet":
            author = read_author_facet(value)
            return web.storage(name=author[1], key="/authors/" + author[0], count=count)
        elif facet in ["subject_facet", "person_facet", "place_facet", "time_facet"]:
            return web.storage(key=finddict(SUBJECTS, facet=facet).prefix + str_to_key(value).replace(" ", "_"), name=value, count=count)
        elif facet == "has_fulltext":
            return [value, count]
        else:
            return web.storage(name=value, count=count)
            
    def query_optons_for_details(self):
        """Additional query options to be added when details=True.
        """
        kw = {}
        kw['facets'] = [
            {"name": "author_facet", "sort": "count"},
            "language",
            "publisher_facet",
            {"name": "publish_year", "limit": -1},
            "subject_facet", "person_facet", "place_facet", "time_facet",
            "has_fulltext"]
        kw['facet.mincount'] = 1
        kw['facet.limit'] = 25
        kw['facet_wrapper'] = self.facet_wrapper
        return kw
    
class subjects_json(delegate.page):
    path = '(/subjects/[^/]+)'
    encoding = "json"

    @jsonapi
    def GET(self, key):
        if key.lower() != key:
            raise web.redirect(key.lower())

        i = web.input(offset=0, limit=12, details='false', has_fulltext='false', sort='editions')

        filters = {}
        if i.get('has_fulltext') == 'true':
            filters['has_fulltext'] = 'true'

        if i.get('published_in'):
            if '-' in i.published_in:
                begin, end = i.published_in.split('-', 1)

                if safeint(begin, None) is not None and safeint(end, None) is not None:
                    filters['publish_year'] = [begin, end]
            else:
                y = safeint(i.published_in, None)
                if y is not None:
                    filters['publish_year'] = i.published_in

        i.limit = safeint(i.limit, 12)
        i.offset = safeint(i.offset, 0)

        subject = get_subject(key, offset=i.offset, limit=i.limit, sort=i.sort, details=i.details.lower() == 'true', **filters)
        return json.dumps(subject)

class subject_works_json(delegate.page):
    path = '(/subjects/[^/]+)/works'
    encoding = "json"

    @jsonapi
    def GET(self, key):
        if key.lower() != key:
            raise web.redirect(key.lower())

        i = web.input(offset=0, limit=12, has_fulltext="false")

        filters = {}
        if i.get("has_fulltext") == "true":
            filters["has_fulltext"] = "true"

        if i.get("published_in"):
            if "-" in i.published_in:
                begin, end = i.published_in.split("-", 1)

                if safeint(begin, None) is not None and safeint(end, None) is not None:
                    filters["publish_year"] = (begin, end)
            else:
                y = safeint(i.published_in, None)
                if y is not None:
                    filters["publish_year"] = i.published_in

        i.limit = safeint(i.limit, 12)
        i.offset = safeint(i.offset, 0)

        subject = get_subject(key, offset=i.offset, limit=i.limit, details=False, **filters)
        return json.dumps(subject)


class subjects(delegate.page):
    path = '(/subjects/[^/]+)'

    def GET(self, key):
        if key.lower() != key:
            raise web.redirect(key.lower())

        # temporary code to handle url change from /people/ to /person:
        if key.count("/") == 3:
            key2 = key
            key2 = key2.replace("/people/", "/person:")
            key2 = key2.replace("/places/", "/place:")
            key2 = key2.replace("/times/", "/time:")
            if key2 != key:
                raise web.seeother(key2)

        page = get_subject(key, details=True)

        if page.work_count == 0:
            return render_template('subjects/notfound.tmpl', key)

        return render_template("subjects", page)

re_olid = re.compile('^OL\d+([AMW])$')
olid_urls = {'A': 'authors', 'M': 'editions', 'W': 'works'}

class search(delegate.page):
    def redirect_if_needed(self, i):
        params = {}
        need_redirect = False
        for k, v in i.items():
            if k in plurals:
                params[k] = None
                k = plurals[k]
                need_redirect = True
            if isinstance(v, list):
                if v == []:
                    continue
                clean = [normalize('NFC', b.strip()) for b in v]
                if clean != v:
                    need_redirect = True
                if len(clean) == 1 and clean[0] == u'':
                    clean = None
            else:
                clean = normalize('NFC', v.strip())
                if clean == '':
                    need_redirect = True
                    clean = None
                if clean != v:
                    need_redirect = True
            params[k] = clean
        if need_redirect:
            raise web.seeother(web.changequery(**params))

    def isbn_redirect(self, isbn_param):
        isbn = read_isbn(isbn_param)
        if not isbn:
            return
        editions = []
        for f in 'isbn_10', 'isbn_13':
            q = {'type': '/type/edition', f: isbn}
            editions += web.ctx.site.things(q)
        if len(editions) == 1:
            raise web.seeother(editions[0])

    def GET(self):
        global ftoken_db
        i = web.input(author_key=[], language=[], first_publish_year=[], publisher_facet=[], subject_facet=[], person_facet=[], place_facet=[], time_facet=[])
        if i.get('ftokens') and ',' not in i.ftokens:
            token = i.ftokens
            if ftoken_db is None:
                ftoken_db = dbm.open('/olsystem/ftokens', 'r')
            if ftoken_db.get(token):
                raise web.seeother('/subjects/' + ftoken_db[token].decode('utf-8').lower().replace(' ', '_'))

        if i.get('wisbn'):
            i.isbn = i.wisbn

        self.redirect_if_needed(i)

        if 'isbn' in i and all(not v for k, v in i.items() if k != 'isbn'):
            self.isbn_redirect(i.isbn)

        q_list = []
        q = i.get('q', '').strip()
        if q:
            m = re_olid.match(q)
            if m:
                raise web.seeother('/%s/%s' % (olid_urls[m.group(1)], q))
            m = re_isbn_field.match(q)
            if m:
                self.isbn_redirect(m.group(1))
            q_list.append(q)
        for k in ('title', 'author', 'isbn', 'subject', 'place', 'person', 'publisher'):
            if k in i:
                v = re_to_esc.sub(lambda m:'\\' + m.group(), i[k].strip())
                q_list.append(k + ':' + v)

        return render.work_search(i, ' '.join(q_list), do_search, get_doc)

def works_by_author(akey, sort='editions', page=1, rows=100):
    # called by merge_author_works
    q='author_key:' + akey
    offset = rows * (page - 1)
    fields = ['key', 'author_name', 'author_key', 'title', 'subtitle',
        'edition_count', 'ia', 'cover_edition_key', 'has_fulltext',
        'first_publish_year', 'public_scan_b', 'lending_edition_s',
        'overdrive_s', 'ia_collection_s']
    fl = ','.join(fields)
    solr_select = solr_select_url + "?q.op=AND&q=%s&fq=&start=%d&rows=%d&fl=%s&wt=json" % (q, offset, rows, fl)
    facet_fields = ["author_facet", "language", "publish_year", "publisher_facet", "subject_facet", "person_facet", "place_facet", "time_facet"]
    if sort == 'editions':
        solr_select += '&sort=edition_count+desc'
    elif sort.startswith('old'):
        solr_select += '&sort=first_publish_year+asc'
    elif sort.startswith('new'):
        solr_select += '&sort=first_publish_year+desc'
    elif sort.startswith('title'):
        solr_select += '&sort=title+asc'
    solr_select += "&facet=true&facet.mincount=1&f.author_facet.facet.sort=count&f.publish_year.facet.limit=-1&facet.limit=25&" + '&'.join("facet.field=" + f for f in facet_fields)
    stats.begin("solr", url=solr_select)
    reply = json.load(urllib.urlopen(solr_select))
    stats.end()
    facets = reply['facet_counts']['facet_fields']
    works = [work_object(w) for w in reply['response']['docs']]

    def get_facet(f, limit=None):
        return list(web.group(facets[f][:limit * 2] if limit else facets[f], 2))

    return web.storage(
        num_found = int(reply['response']['numFound']),
        works = works,
        years = [(int(k), v) for k, v in get_facet('publish_year')],
        get_facet = get_facet,
        sort = sort,
    )

def sorted_work_editions(wkey, json_data=None):
    q='key:' + wkey
    if not json_data: # for testing
        solr_select = solr_select_url + "?version=2.2&q.op=AND&q=%s&rows=10&fl=edition_key&qt=standard&wt=json" % q
        stats.begin("solr", url=solr_select)
        json_data = urllib.urlopen(solr_select).read()
        stats.end()
    reply = json.loads(json_data)

    if reply['response']['numFound'] == 0:
        return []
    return reply["response"]['docs'][0].get('edition_key', [])

def simple_search(q, offset=0, rows=20, sort=None):
    solr_select = solr_select_url + "?version=2.2&q.op=AND&q=%s&fq=&start=%d&rows=%d&fl=*%%2Cscore&qt=standard&wt=json" % (web.urlquote(q), offset, rows)
    if sort:
        solr_select += "&sort=" + web.urlquote(sort)

    stats.begin("solr", url=solr_select)
    json_data = urllib.urlopen(solr_select)
    stats.end()
    return json.load(json_data)

def top_books_from_author(akey, rows=5, offset=0):
    q = 'author_key:(' + akey + ')'
    solr_select = solr_select_url + "?q=%s&start=%d&rows=%d&fl=key,title,edition_count&wt=json&sort=edition_count+desc" % (q, offset, rows)
    stats.begin("solr", url=solr_select)
    response = json.load(urllib.urlopen(solr_select))['response']
    stats.end()
    return {
        'books': [web.storage(doc) for doc in response['docs']],
        'total': response['numFound'],
    }

def do_merge():
    return

class improve_search(delegate.page):
    def GET(self):
        i = web.input(q=None)
        boost = dict((f, i[f]) for f in search_fields if f in i)
        return render.improve_search(search_fields, boost, i.q, simple_search)

class merge_author_works(delegate.page):
    path = "/authors/(OL\d+A)/merge-works"
    def GET(self, key):
        works = works_by_author(key)

class subject_search(delegate.page):
    path = '/search/subjects'
    def GET(self):
        def get_results(q, offset=0, limit=100):
            q = escape_bracket(q)
            solr_select = solr_subject_select_url + "?q.op=AND&q=%s&fq=&start=%d&rows=%d&fl=name,type,count&qt=standard&wt=json" % (web.urlquote(q), offset, limit)
            solr_select += '&sort=count+desc'
            stats.begin("solr", url=solr_select)
            json_data = urllib.urlopen(solr_select).read()
            stats.end()
            return json.loads(json_data)
        return render_template('search/subjects.tmpl', get_results)

class author_search(delegate.page):
    path = '/search/authors'
    def GET(self):
        def get_results(q, offset=0, limit=100):
            q = escape_bracket(q)
            solr_select = solr_author_select_url + "?q.op=AND&q=%s&fq=&start=%d&rows=%d&fl=*&qt=standard&wt=json" % (web.urlquote(q), offset, limit)
            solr_select += '&sort=work_count+desc'
            stats.begin("solr", url=solr_select)
            json_data = urllib.urlopen(solr_select).read()
            stats.end()
            return json.loads(json_data)
        return render_template('search/authors.tmpl', get_results)

class edition_search(delegate.page):
    path = '/search/editions'
    def GET(self):
        def get_results(q, offset=0, limit=100):
            q = escape_bracket(q)
            solr_select = solr_edition_select_url + "?q.op=AND&q=%s&fq=&start=%d&rows=%d&fl=*&qt=standard&wt=json" % (web.urlquote(q), offset, limit)
            stats.begin("solr", url=solr_select)
            json_data = urllib.urlopen(solr_select).read()
            stats.end()
            return json.loads(json_data)
        return render_template('search/editions.tmpl', get_results)

class search_json(delegate.page):
    path = "/search"
    encoding = "json"

    def GET(self):
        i = web.input()
        if 'query' in i:
            query = simplejson.loads(i.query)
        else:
            query = i

        limit = query.pop("limit", None)
        offset = safeint(query.pop("offset", 0))

        from openlibrary.utils.solr import Solr
        import simplejson

        solr = Solr("http://%s/solr/works" % solr_host)
        result = solr.select(query, rows=limit, start=offset)
        web.header('Content-Type', 'application/json')
        return delegate.RawText(simplejson.dumps(result, indent=True))<|MERGE_RESOLUTION|>--- conflicted
+++ resolved
@@ -530,7 +530,7 @@
     """
     sort_options = {
         'editions': 'edition_count desc',
-        'old': 'first_publish_year desc',
+        'new': 'first_publish_year desc',
     }
     sort_order = sort_options.get(sort) or sort_options['editions']
 
@@ -540,14 +540,6 @@
     def get_subject(self, key, details=False, offset=0, limit=12, **filters):
         meta = self.get_meta(key)
 
-<<<<<<< HEAD
-        sort_order = {
-            'editions': 'edition_count desc',
-            'new': 'first_publish_year desc',
-        }[sort]
-
-=======
->>>>>>> 504fd9de
         q = self.make_query(key, filters)    
         subject_type = meta.name
         name = meta.path.replace("_", " ")
