--- conflicted
+++ resolved
@@ -102,62 +102,7 @@
         assert "Around the Library" in html
         assert "About the Project" in html
 
-<<<<<<< HEAD
-class TestCarouselItem:
-    def setup_method(self, m):
-        context.context.features = []
 
-    def render(self, book):
-        if "authors" in book:
-            book["authors"] = [web.storage(a) for a in book['authors']]
-        return unicode(render_template("books/carousel_item", web.storage(book)))
-
-    def link_count(self, html):
-        links = BeautifulSoup(html, "lxml").findAll("a") or []
-        return len(links)
-
-    def test_without_cover_url(self, render_template):
-        book = {
-            "work": None,
-            "key": "/books/OL1M",
-            "url": "/books/OL1M",
-            "title": "The Great Book",
-            "authors": [{"key": "/authors/OL1A", "name": "Some Author"}],
-            "read_url": "http://archive.org/stream/foo",
-            "borrow_url": "/books/OL1M/foo/borrow",
-            "inlibrary_borrow_url": "/books/OL1M/foo/borrow",
-            "cover_url": ""
-        }
-        assert book['title'] in self.render(book)
-        assert self.link_count(self.render(book)) == 2
-
-        del book['authors']
-        assert book['title'] in self.render(book)
-
-class Test_carousel:
-    def test_carousel(self, render_template):
-        book = web.storage({
-            "work": "/works/OL1W",
-            "key": "/books/OL1M",
-            "url": "/books/OL1M",
-            "title": "The Great Book",
-            "authors": [web.storage({"key": "/authors/OL1A", "name": "Some Author"})],
-            "read_url": "http://archive.org/stream/foo",
-            "borrow_url": "/books/OL1M/foo/borrow",
-            "inlibrary_borrow_url": "/books/OL1M/foo/borrow",
-            "cover_url": ""
-        })
-
-        html = unicode(render_template("books/carousel", [book]))
-
-        assert book['title'] in html
-
-        soup = BeautifulSoup(html, "lxml")
-        assert len(soup.findAll("li")) == 1
-        assert len(soup.findAll("a")) == 2
-
-=======
->>>>>>> 0aadc9d5
 class Test_format_book_data:
     def test_all(self, mock_site, mock_ia):
         book = mock_site.quicksave("/books/OL1M", "/type/edition", title="Foo")
