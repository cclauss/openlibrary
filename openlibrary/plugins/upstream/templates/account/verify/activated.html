$def with (account)

$var title: $_("Account already activated")

<div id="contentHead">
    <h1>$_("Hi, %s", account.displayname)</h1>
</div>

<div id="contentBody">
<<<<<<< HEAD
    <p class="instruct">
        $ link = url("/account/login", username=account.username, redirect="/")
        $:_('Your account has been activated already. Please <a href="%(link)s">log in to continue</a>.', link=link)
    </p>
</div>

=======
  $ link = "/account/login?redirect=/&username=" + account.username
  <p class="instruct">$:_('Your account has been activated already. Please <a href="%s">log in to continue</a>.', link)</p>
</div>



>>>>>>> 74d07f70
<|MERGE_RESOLUTION|>--- conflicted
+++ resolved
@@ -1,24 +1,14 @@
-$def with (account)
-
-$var title: $_("Account already activated")
-
-<div id="contentHead">
-    <h1>$_("Hi, %s", account.displayname)</h1>
-</div>
-
-<div id="contentBody">
-<<<<<<< HEAD
-    <p class="instruct">
-        $ link = url("/account/login", username=account.username, redirect="/")
-        $:_('Your account has been activated already. Please <a href="%(link)s">log in to continue</a>.', link=link)
-    </p>
-</div>
-
-=======
-  $ link = "/account/login?redirect=/&username=" + account.username
-  <p class="instruct">$:_('Your account has been activated already. Please <a href="%s">log in to continue</a>.', link)</p>
-</div>
-
-
-
->>>>>>> 74d07f70
+$def with (account)
+
+$var title: $_("Account already activated")
+
+<div id="contentHead">
+    <h1>$_("Hi, %s", account.displayname)</h1>
+</div>
+
+<div id="contentBody">
+  $ link = "/account/login?redirect=/&username=" + account.username
+  <p class="instruct">$:_('Your account has been activated already. Please <a href="%s">log in to continue</a>.', link)</p>
+</div>
+
+