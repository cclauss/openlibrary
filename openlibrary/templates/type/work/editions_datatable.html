--- conflicted
+++ resolved
@@ -1,11 +1,8 @@
 $def with (work, editions=None, edition=None)
 
 $ book_keys = []
-<<<<<<< HEAD
-=======
 
 
->>>>>>> 081bc66d
 <table id="editions" class="editions-table editions-table--progressively-enhanced">
     <thead>
     <tr>
@@ -17,19 +14,6 @@
         $ edition_list_start = time()
         $ editions = editions or work.get_sorted_editions()
         $ index_padding = len(str(len(editions)))
-<<<<<<< HEAD
-        $if edition:
-            <tr class="highlight">
-                $:render_template("books/edition-sort", edition, 0)
-            </tr>
-        $for book in editions:           
-            $ book_keys.append(book['key'].replace('/books/', ''))
-            $ sort_key = str(loop.index0+1).zfill(index_padding)  
-            $if not(book==edition): 
-                <tr>
-                    $:render_template("books/edition-sort", book, sort_key)
-                </tr>
-=======
         $for book in editions:           
             $ book_keys.append(book['key'].replace('/books/', ''))
             $ edition_sort_key = str(loop.index0+1).zfill(index_padding)
@@ -42,7 +26,6 @@
               <tr>
                 $:render_template("books/edition-sort", book, edition_sort_key)
               </tr>
->>>>>>> 081bc66d
         $ edition_list_secs = time() - edition_list_start
     </tbody>
 </table>
