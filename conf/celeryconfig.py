BROKER_HOST = "localhost"
BROKER_PORT = 5672
# BROKER_USER = "myuser"
# BROKER_PASSWORD = "mypassword"
# BROKER_VHOST = "myvhost"

<<<<<<< HEAD
CELERY_RESULT_BACKEND = "amqp"
CELERY_IMPORTS = ("openlibrary.tasks", )

OL_CONFIG = "conf/openlibrary.yml"
=======
CELERY_RESULT_BACKEND = "database"
CELERY_RESULT_DBURI = "postgresql://noufal@:5432/celery"

CELERY_IMPORTS = ("openlibrary.tasks", )
>>>>>>> 9bbad13e
<|MERGE_RESOLUTION|>--- conflicted
+++ resolved
@@ -4,14 +4,9 @@
 # BROKER_PASSWORD = "mypassword"
 # BROKER_VHOST = "myvhost"
 
-<<<<<<< HEAD
-CELERY_RESULT_BACKEND = "amqp"
-CELERY_IMPORTS = ("openlibrary.tasks", )
-
-OL_CONFIG = "conf/openlibrary.yml"
-=======
 CELERY_RESULT_BACKEND = "database"
 CELERY_RESULT_DBURI = "postgresql://noufal@:5432/celery"
 
 CELERY_IMPORTS = ("openlibrary.tasks", )
->>>>>>> 9bbad13e
+
+OL_CONFIG = "conf/openlibrary.yml"