@charset "utf-8";
@import (less) "colors.less";
@import (less) "breakpoints.less";
@import (less) "mixins.less";

@import (less) "components/editions.less";
<<<<<<< HEAD

.FixedHeader_Cloned th {
  background-color: @white;
}

.dataTables_wrapper {
  font-family: "Lucida Grande",Verdana,Geneva,Helvetica,Arial,sans-serif;
  position: relative;
  z-index: 1;
  margin: 15px 0;
  float: left;
  clear: both;
  zoom: 1; /* Feeling sorry for IE */
}

.dataTables_processing {
  position: absolute;
  top: 50%;
  left: 50%;
  width: 250px;
  height: 30px;
  margin-left: -125px;
  margin-top: -15px;
  padding: 14px 0 5px 0;
  border: 1px solid @lighter-grey;
  text-align: center;
  color: @light-grey;
  font-size: 14px;
  background-color: @white;
}

.dataTables_length {
  width: 40%;
  float: left;
  font-size: 12px;
  color: @brown;
  display: none;
}

.dataTables_filter {
  width: 50%;
  float: right;
  text-align: right;
  font-size: 12px;
  color: @brown;
}

.dataTables_info {
  width: 40%;
  float: left;
  font-size: 12px;
  color: @brown;
  margin-top: 20px;
}

.dataTables_paginate {
  // stylelint-disable declaration-block-no-duplicate-properties
  width: 44px;
  *width: 50px;
  // stylelint-enable declaration-block-no-duplicate-properties
  float: right;
  text-align: right;
  font-size: 12px;
  color: @brown;
}

/* Pagination nested */
.paginate_disabled_previous,
.paginate_enabled_previous,
.paginate_disabled_next,
.paginate_enabled_next {
  height: 19px;
  width: 19px;
  margin-left: 3px;
  float: left;
}

.paginate_disabled_previous {
  background-image: url(/images/back_disabled.png);
}

.paginate_enabled_previous {
  background-image: url(/images/back_enabled.png);
}

.paginate_disabled_next {
  background-image: url(/images/forward_disabled.png);
}

.paginate_enabled_next {
  background-image: url(/images/forward_enabled.png);
}

table.display {
  float: left;
  margin: 0 auto;
  width: 918px;
  clear: both;
}

table.display thead th {
  // stylelint-disable declaration-block-no-duplicate-properties
  cursor: pointer;
  *cursor: hand;
  // stylelint-enable declaration-block-no-duplicate-properties
}

.sorting_asc {
  background-image: url(/images/sort_asc.png);
  background-repeat: no-repeat;
  background-position: 90% 6px;
}

.sorting_desc {
  background-image: url(/images/sort_desc.png);
  background-repeat: no-repeat;
  background-position: 90% 6px;
}

.sorting {
  background-image: url(/images/sort_both.png);
  background-repeat: no-repeat;
  background-position: 90% 6px;
}

.sorting_asc_disabled {
  background-image: url(/images/sort_asc_disabled.png);
  background-repeat: no-repeat;
  background-position: 90% 6px;
}

.sorting_desc_disabled {
  background-image: url(/images/sort_desc_disabled.png);
  background-repeat: no-repeat;
  background-position: 90% 6px;
}

.sorting:hover {
  text-decoration: none;
}

table.display tr.odd.gradeA {
  background-color: @baby-green;
}

table.display tr.even.gradeA {
  background-color: @baby-green;
}

table.display tr.odd.gradeC {
  background-color: @baby-blue;
}

table.display tr.even.gradeC {
  background-color: @baby-blue;
}

table.display tr.odd.gradeX {
  background-color: @baby-pink;
}

table.display tr.even.gradeX {
  background-color: @baby-pink;
}

table.display tr.odd.gradeU {
  background-color: @lighter-grey;
}

table.display tr.even.gradeU {
  background-color: @lightest-grey;
}

.dataTable_wrapper .top,
.dataTable_wrapper .bottom {
  padding: 15px;
  background-color: transparent;
  border: none;
}

.top .dataTables_info {
  float: none;
}
=======
@import (less) "components/header-bar.less";
@import (less) "components/readinglog-stats.less";
>>>>>>> 139feab5

.clear {
  clear: both;
}

.subNav ul {
  list-style-type: none;
}

.subNav ul li{
  display: inline;
}

.carousel-container {
  margin: 0px -20px;
  padding: 3px 15px;
}

.carousel-container-decorated {
  background: @book-cover-carousel-background;
  border-bottom: 1px solid @book-cover-carousel-border-bottom;
  border-top: 1px solid @book-cover-carousel-border-top;
}

.carousel-container .slick-slider {
  overflow: visible;
  margin-bottom: 0px;
}

.carousel {
  .display-flex();
  overflow-x: scroll;
  padding: 10px 20px;
}

.carousel .slick-prev:before,
.carousel .slick-next:before {
  color: @primary-blue;
  font-size: 35px;
}

.carousel .slick-prev:before {
  margin-left: 15px;
}

.carousel .slick-prev,
.carousel .slick-next {
  width: auto;
  height: auto;
}

.carousel .slick-next {
  margin-right: 11px;
}

.carousel > div {
  min-width: 130px;
  margin: 0px 10px;
}

.carousel .book:last-child {
  margin-right: 0px;
}

.carousel .book img.bookcover {
  margin: 0 auto;
  width: 130px;
  height: 200px;
  box-shadow: 1px 2px 5px 0px @book-cover-shadow-color;
  border-radius: 3px;
}

.carousel .book .book-metadata {
  width: 130px;
  margin: 0px auto;
}

.carousel .book h2.book-title {
  font-size: .8em;
  margin: 5px 0px;
  color: @dark-grey;
  font-weight: normal;
}

.carousel .book h2.book-title a {
  color: @link-blue;
  text-decoration: none;
}

.carousel .category-item {
  font-family: Georgia, "Palatino Linotype", "Book Antiqua", Palatino, serif;
}

.carousel .book .book-cta {
  background: @primary-blue;
  border-radius: 3px;
  font-family: "Lucida Grande", Verdana, Geneva, Helvetica, Arial, sans-serif;
  width: 130px;
  margin: 0px auto;
  margin-top: 5px;
  text-align: center;
  font-size: .9em;
  padding: 5px 0px;
}

.book .book-cta a {
  display: block;
  color: @white;
  text-decoration: none;
}

.book .book-cover a {
  display: block;
}

/* RESET EVERYTHING */

body,
div,
dl,
dt,
dd,
ul,
ol,
li,
pre,
code,
form,
fieldset,
legend,
input,
textarea,
th,
td {
  margin: 0;
  padding: 0;
}

table {
  border-collapse: collapse;
  border-spacing: 0;
}

fieldset,
img {
  border: 0;
}

address,
caption,
cite,
code,
dfn,
th,
var {
  font-style: normal;
  font-weight: normal;
}

li {
  list-style: none;
}

caption,
th {
  text-align: left;
}

q:before,
q:after {
  content: '';
}

abbr,
acronym {
  border: 0;
  font-variant: normal;
}
/*SET FONT SIZES AS em, DIVIDING YOUR PIXEL SIZE by 16 (i.e. 12px = 12/16 or 0.75em)*/

/* DEFINE SOME DEFAULTS */
b,
strong {
  font-weight: 700;
}

i,
em {
  font-style: italic;
}

#contentBody ol,
#contentMeta ol,
.floaterBody ol,
#contentBody ul,
#contentMeta ul,
.floaterBody ul {
  margin-left: .5em;
  margin-right: .5em;
}

#contentBody ul.unlist,
#contentBody ol.unlist {
  margin-left: 0;
  list-style-type: none !important;
}

#contentBody ul.unlist li,
#contentBody ol.unlist li {
  list-style-type: none !important;
}

#contentBody ul.listLarge li {
  line-height: 24px !important;
}

#contentBody .tabs ul,
#contentMeta .tabs ul {
  margin-left: 0;
}

#content ol li,
#contentMeta ol li,
.floaterBody ol li {
  list-style: decimal;
  color: @dark-grey;
  line-height: 1.5em;
}

#content ul li,
#contentMeta ul li,
.floaterBody ul li {
  list-style: disc;
  color: @dark-grey;
  line-height: 1.5em;
}

pre,
code {
  font-family: "Lucida Console","Courier New",monospace;
  font-size: 0.875em;
  font-weight: normal;
  white-space: pre-wrap;
}

table.code pre {
  white-space: pre !important;
}

blockquote:before,
blockquote:after,
q:before,
q:after {
  content: "";
}

blockquote,
q {
  quotes: "" "";
}

/* SITE DEFAULTS */
body {
  font-size: 100%;
  line-height: normal;
  color: @dark-grey;
  background-color: @beige;
  font-family: "Lucida Grande", Verdana, Geneva, Helvetica, Arial, sans-serif;
}

a:link {
  color: @link-blue;
  text-decoration: underline;
}

a.on,
a:hover.on,
a:visited.on {
  color: @dark-grey;
  cursor: default;
  text-decoration: none;
}

a:hover {
  color: @dark-green;
  text-decoration: underline;
}

a:visited {
  color: @dark-blue;
  text-decoration: underline;
}

.collapse {
  margin: 0 !important;
  padding: 0 !important;
}

.small {
  font-size: 12px !important;
  font-weight: normal !important;
}

.smaller {
  font-size: 11px;
  font-weight: normal;
}

.smallest {
  font-size: 10px;
  font-weight: normal;
}

.reduce {
  font-size: 50% !important;
}

.large {
  font-size: 14px !important;
}

.larger {
  font-size: 16px !important;
}

button.larger {
  font-size: 18px !important;
}

.largest {
  font-size: 18px !important;
}

.average {
  font-size: 13px;
}

.hidden {
  display: none;
}

.invisible {
  visibility: hidden;
}

.relative {
  position: relative;
}

.inline {
  display: inline;
}

.shift {
  position: absolute !important;
  left: -10000px !important;
}

.attn,
.neg {
  color: @red!important;
}

.pos {
  color: @dark-green!important;
}

.black {
  color: @black!important;
}

.highlight {
  background-color: @light-yellow;
}

.orange {
  color: @orange!important;
}

.brown {
  color: @brown!important;
}

.teal {
  color: @teal!important;
}

.darkgreen {
  color: @dark-green!important;
}

.lightgreen {
  color: @olive!important;
}

.blue {
  color: @link-blue!important;
}

.red {
  color: @red!important;
}

.yellow {
  color: @light-yellow!important;
}

.lightgrey,
.lightgray {
  color: @light-grey!important;
}

.gray,
.grey {
  color: @grey!important;
}

.darkgray,
.darkgrey {
  color: @dark-grey!important;
}

.plain {
  text-decoration: none !important;
}

.right {
  float: right;
}

.left {
  float: left;
}

.center {
  text-align: center;
}

.adjust {
  position: relative;
  right: 4px;
}

.uppercase {
  text-transform: uppercase !important;
}

.lowercase {
  text-transform: lowercase !important;
}

.capitalize {
  text-transform: capitalize !important;
}

.underline {
  text-decoration: underline !important;
}

.lighter {
  color: @grey;
}

.bold {
  font-weight: bold !important;
}

.sansserif {
  font-family: "Lucida Grande", Verdana, Geneva, Helvetica, Arial, sans-serif!important;
}

.arial {
  font-family: "Arial","Helvetica",sans-serif!important;
}

.headline {
  font-family: "Lucida Grande", Verdana, Geneva, Helvetica, Arial, sans-serif!important;
}

.nowrap {
  white-space: nowrap !important;
}

.wrap {
  white-space: normal !important;
}

.clearfix {
  width: 100%;
  clear: both;
}

.clearfix:after {
  content: ".";
  display: block;
  height: 0;
  clear: both;
  visibility: hidden;
}

.right.illustration {
  margin: 0 0 30px 30px;
}

.left.illustration {
  margin: 0 30px 30px 0;
}

.illustration {
  text-align: center;
  margin-bottom: 5px;
  position: relative;
}

button.plainText {
  border: none;
  font-family: "Lucida Grande", Verdana, Geneva, Helvetica, Arial, sans-serif;
  font-size: 0.75em;
  color: @red;
  background-color: @white;
  cursor: pointer;
}

button.plainText:hover {
  color: @dark-green;
}

button.plain {
  border: none;
  font-family: "Lucida Grande", Verdana, Geneva, Helvetica, Arial, sans-serif;
  font-size: 0.75em;
  color: @black;
  background-color: transparent !important;
  cursor: pointer;
}

button.plain:hover {
  color: @dark-green;
}

#tooltip {
  position: absolute;
  display: none;
  border: 1px solid @lighter-grey;
  padding: 4px;
  background-color: @white;
  font-size: 0.75em;
  opacity: 0.80;
}

.pagination {
  font-size: 0.75em;
  margin: 5px 0px;
  .display-flex();
  flex-wrap: wrap;
}

.pagination a {
  display: block;
  text-decoration: none;
  padding: 7px;
  margin-right: 10px;
}

.pagination a:hover {
  background: @link-blue;
  color: @white;
  display: block;
  float: left;
  text-decoration: none;
  padding: 7px;
  margin-right: 10px;
}

.pagination span.this {
  display: block;
  float: left;
  color: @black;
  padding: 7px;
  border: 1px solid @lighter-grey;
  margin-right: 10px;
  background-color: @lightest-grey;
}

.onTop {
  z-index: 20000 !important;
}

.pagination span.ellipsis {
  display: block;
  float: left;
  color: @black;
  padding: 8px;
  margin-right: 10px;
}

.breadcrumbs {
  font-family: "Lucida Grande", Verdana, Geneva, Helvetica, Arial, sans-serif;
  color: @brown;
  font-size: 11px;
  padding-bottom: 10px;
}

.fixthis {
  background-color: @heart-color !important;
}

.adminOnly {
  background-color: @orange!important;
  padding: 4px;
  border-radius: 4px;
}

hr {
  height: 1px;
  border: none;
  background: fade(@beige, 66);
}


/* TYPOGRAPHY */

div.unordered {
  margin-top: 10px;
  line-height: 150%;
}

div.head {
  margin-bottom: 10px;
  margin-top: 20px;
}

div.head h1,
div.head h2,
div.head h3,
div.head h4,
div.head h5,
div.head h6 {
  margin: 0;
  padding: 0;
}

div.head.rel {
  position: relative;
}

div.superNav {
  font-size: 0.6875em;
  font-family: "Lucida Grande", Verdana, Helvetica, Geneva, sans-serif;
  color: @grey;
  margin-bottom: 5px;
}

h1,
h2,
h3,
h4,
h5,
h6 {
  font-family: "Lucida Grande", Verdana, Geneva, Helvetica, Arial, sans-serif;
  color: @grey;
  font-weight: 600;
}

h1 {
  font-size: 1.875em;
}

h1.title {
  font-size: 1.25em;
}

h1 span.subtitle {
  font-size: 0.65em;
  font-weight: normal;
}

#contentHead h1 {
  margin: 0;
  padding: 0;
}

h1.publisher {
  color: @brown;
  font-size: 1.375em;
  font-family: Georgia,"Palatino Linotype", "Book Antiqua", Palatino, serif!important;
  font-weight: normal !important;
  margin: 0;
}

h2 {
  font-size: 1.375em;
}

h2.author {
  color: @brown;
  font-size: 1.125em;
  font-weight: normal;
}

h1.edition,
h2.edition {
  color: @black;
  font-family: "Lucida Grande", Verdana, Helvetica, Geneva, sans-serif;
  font-size: 1.125em;
  margin: 0;
  padding: 0;
  font-weight: normal;
}

h2.authorEdition {
  color: @brown;
  font-size: 1em;
  font-weight: normal;
  margin: 0;
  padding: 0;
}

h2.publisher {
  font-size: 1.375em;
  background-color: @lightest-grey;
  padding: 10px;
  margin: 15px 0 0;
}

.head h2 a {
  color: inherit !important;
  text-decoration: none;
}

.head h2 a:hover {
  text-decoration: underline;
}

h2 a {
  color: @link-blue;
  text-decoration: none;
}

h2 a:hover {
  color: @dark-green;
  text-decoration: underline;
}

h3 {
  font-size: 1.0em;
}

h4 {
  font-size: 0.8125em;
}

h4.publisher {
  font-family: "Lucida Grande", Verdana, Helvetica, Geneva, sans-serif;
  color: @black;
  margin: 0;
  padding: 0;
  font-weight: normal;
}

h5 {
  font-size: 0.875em;
  font-family: Georgia, "Palatino Linotype", "Book Antiqua", Palatino, serif !important;
  font-weight: normal !important;
}

h6 {
  font-size: 0.6875em;
}

span.link {
  font-size: 12px;
  color: @light-grey;
  font-weight: normal !important;
  font-family: "Lucida Grande",Verdana,Geneva,Helvetica,sans-serif;
  white-space: nowrap;
}

span.tools {
  font-size: 12px;
  color: @dark-grey;
  font-weight: normal !important;
  font-family: "Lucida Grande",Verdana,Geneva,Helvetica,sans-serif;
}

span.tools span.label {
  background-color: @orange;
  color: @white;
  font-weight: normal !important;
  padding: 3px;
  border-radius: 3px;
}

span.tools span.list {
  padding: 3px;
}

span.title,
h6.title {
  font-size: 12px;
  font-weight: normal !important;
  font-family: "Lucida Grande",Verdana,Geneva,Helvetica, sans-serif;
  color: @grey;
  margin: 0;
  padding: 0;
}

.titleSmall {
  font-family: "Lucida Grande", Verdana, Helvetica, Geneva, sans-serif;
  font-size: 11px;
  font-weight: 600;
}

span.tag {
  font-size: 13px;
  color: @dark-grey;
}

span.object,
span.subject {
  font-size: 12px;
  font-family: "Lucida Grande",Verdana,Geneva,Helvetica,sans-serif;
  color: @dark-grey;
}

span.count {
  font-size: 12px !important;
  font-weight: normal !important;
  font-family: "Lucida Grande",Verdana,Helvetica,Geneva,sans-serif;
  color: @brown;
  white-space: nowrap;
  padding: 5px 5px 0 5px;
}

h1 span.count {
  font-size: 14px !important;
}

.heading span.count {
  font-size: 14px !important;
}

.caption {
  font-size: 0.5625em;
  font-family: "Lucida Grande",Verdana,Helvetica,Geneva,sans-serif;
  font-weight: normal;
  color: @grey;
  text-transform: uppercase;
}

span.caption {
  position: absolute;
  right: 0;
  bottom: 2px;
}

a.toggle {
  text-decoration: none;
  color: @white!important;
  background-color: @olive!important;
  padding: 3px;
  border-radius: 3px;
}

a.toggle:hover {
  background-color: @link-blue!important;
  color: @white!important;
}

p {
  font-size: 1.0em;
  color: @dark-grey;
  line-height: 1.5em;
}

#contentBody li,
#contentBody blockquote {
  line-height: 1.5em;
}

#contentBody ul,
#contentBody ol {
  margin-bottom: 20px;
}

body#admin div#content,
body#edit div#content {
  font-family: "Lucida Grande", Verdana, Geneva, Helvetica, Arial, sans-serif;
}

input[type=text],
select,
textarea {
  font-family: "Lucida Grande",Verdana,Geneva,Helvetica,sans-serif;
  color: @darker-grey;
  font-size: 0.875em;
}

input[type=text] {
  margin: 0 10px 5px 0;
}

#contentBody input[type=submit] {
  font-size: 1.125em;
}

.noborder {
  border: none;
}

p.instruct {
  font-size: 0.875em;
  margin-bottom: 0;
}

p.alert {
  font-size: 0.875em;
  color: @brown;
  background-color: @light-yellow;
  background-position: 10px 50%;
  background-repeat: no-repeat;
  margin: 10px auto 0;
  padding: 15px 52px;
}

p.thanks {
  background-image: url(/images/icons/icon_check.png);
}

p.info {
  background-image: url(/images/icons/icon_info.png);
}

.published {
  font-size: 0.85em;
  font-weight: bold;
}

.format {
  font-size: 0.75em;
  margin-top: 5px;
}

.desktop-only {
  display: none;
}

#main-account-dropdown {
  display: none;
}

.menu-component {
  position: relative;
}

.navigation-component {
  text-align: center;
  position: relative;
}

.navigation-component .down-arrow {
  position: relative;
  top: -2px;
}

.logo-component {
  margin: 0px 0px 5px 0px;
}

.logo-component a {
  .display-flex();
  color: @black;
  text-decoration: none !important;
}

.logo-component .logo-org {
  text-align: left;
  font-weight: 300;
  font-size: .9em;
  color: @grey;
  margin: 3px;
  padding: 0px;
  line-height: 0px;
}

.search-component .search-bar {
  max-width: none;
  min-width: none;
  -webkit-transition: all 0.2s;
  -o-transition: all 0.2s;
  transition: all 0.2s;
  background: @grey-fafafa;
  border-radius: .3em;
  -webkit-box-flex: 1;
  -ms-flex: 1 0 0%;
  flex: 1;
  .display-flex();
}

.search-component .search-bar-input {
  min-width: 50px;
  width: 100%;
  .display-flex();
}

.search-component .search-bar-input input[type=text] {
  min-width: 0;
  margin: 3px;
  -webkit-box-flex: 1;
  -ms-flex: 1;
  flex: 1;
  padding: 5px 0 2px 3px;
  font-size: 1em;
  font-weight: 500;
  border: 0 none;
  outline: none;
  background: @grey-fafafa;
  color: @light-grey;
  -webkit-transition: all 0.5s;
  -o-transition: all 0.5s;
  transition: all 0.5s;
  display: none;
}

.search-component .search-bar-input input[type=submit] {
  border: none;
  -webkit-appearance: none;
  -moz-appearance: none;
  appearance: none;
}

.search-results-stats {
  margin: 0px;
  margin-bottom: 10px;
  color: @light-grey;
  font-size: .9em;
}

.fulltext-excerpt {
  padding: 10px;
  border-bottom: 1px solid @lightest-grey;
  font-size: .8em;
  overflow: hidden;
}

.fulltext-excerpt:last-child {
  border-bottom: none;
}

.serp-extras {
  border: 1px solid @lighter-grey;
  background-color: @white;
  padding: 0px 10px 10px 10px;
  margin-top: 10px;
}

.search-component .search-bar-advanced-btn {
  margin: 10px;
  border: 0 none;
  width: 40px;
  padding: 0;
  cursor: pointer;
  display: none;
}

.account-component {
  -webkit-box-flex: 1;
  -ms-flex: 1;
  flex: 1;
  position: relative;
}

.account-component .dropdown-avatar {
  .display-flex();
  -webkit-box-align: center;
  -ms-flex-align: center;
  align-items: center;
}

.account-component .dropdown-avatar .avatar {
  border: none;
  margin-right: 5px;
  background-size: cover;
  width: 45px;
  height: 45px;
  background-color: @light-mid-grey;
  border-radius: 3px;
}

/* GLOBAL TOP NOTICE */
#topNotice {
  font-weight: 100;
  font-size: .9em;
  margin-bottom: 5px;
}

#topNotice .topNotice-container {
  margin: 0 auto;
  width: 958px;
}

#topNotice .topNotice-left {
  float: left;
  display: table;
}

#topNotice .topNotice-left a {
  display: table-cell;
  vertical-align: middle;
  height: 30px;
  padding-right: 8px;
  text-decoration: none;
  color: @white;
}

#topNotice .topNotice-left a:hover {
  color: @white;
}

#topNotice .topNotice-logo {
  font-size: 24px;
}

.iaBar {
  .display-flex();
  max-width: 960px;
  margin: 0 auto;
  -webkit-box-align: center;
  -ms-flex-align: center;
  align-items: center;
}

.iaBarLogo {
  margin-left: 9px;
}

.iaBarMessage {
  -webkit-box-flex: 1;
  -ms-flex: 1;
  flex: 1;
  text-align: right;
}

a.ghost-btn {
  padding: 5px 8px;
  border-radius: 5px;
  border: 1px solid @mid-grey;
  font-weight: 500;
  text-decoration: none;
}

.heart {
  color: @heart-color;
  font-size: 1.2em;
}

.advanced-search {
  float: right;
}

/* Search v2 */

ul.serp {
  float: left;
  width: 660px;
  margin-left: 0;
}

/* LAYOUT */

#test-body-mobile {
  box-sizing: border-box;
  max-width: 960px;
  width: 100%;
  margin: 0px auto;
  margin-top: 20px;
  background-color: @white;
  border-radius: 5px;
  border: 1px solid @dark-beige;
}

div#placement {
  width: 960px;
  margin: 0 auto;
  text-align: left;
}

div#position {
  width: 960px;
}

div#header {
  width: 960px;
}

div#content {
  clear: both;
  position: relative;
  width: 958px;
  background-color: @white;
  border-radius: 5px;
  border: 1px solid @dark-beige;
}

footer {
  .display-flex();
  width: 100%;
  bottom: 0px;
  font-size: .8em;
}

div#bottom {
  width: 100%;
  clear: both;
}

div#legal {
  max-width: 905px;
  margin: 0 auto;
  padding: 0 10px;
  text-align: left;
}

/* PALETTE */
body#user {
  background-color: @beige;
}

body#user div#background {
  width: 100%;
  background-color: @beige;
}

body#admin {
  background-color: desaturate(@admin-table-border, 100);
}

body#admin div#background {
  width: 100%;
  background-color: desaturate(@beige, 100);
  padding-bottom: 15px;
}

body#admin div#bottom {
  background-color: transparent;
}

/* WIDGETS */
.word-corner-badge {
  position: absolute;
  font-size: 9px;
  color: @red;
  -ms-transform: rotate(324deg) translate(-11px, -14px);
  -webkit-transform: rotate(324deg) translate(-11px, -14px);
  transform: rotate(324deg) translate(-10px, -16px);
}

/* ERROR MESSAGES */
div.flash-messages {
  font-size: 1.0em;
  font-family: "Lucida Grande", Verdana, Geneva, Helvetica, Arial, sans-serif;
  clear: both;
}

div.flash-messages span {
  display: block;
  background-color: @light-yellow;
  background-position: 10px 50%;
  background-repeat: no-repeat;
  padding: 15px 52px;
  text-align: left;
  background-image: url(/images/icons/icon_check.png);
}

div.flash-messages div.error span {
  background-image: url(/images/icons/icon_alert.png);
}

div.note {
  font-size: 1.0em;
  font-family: "Lucida Grande", Verdana, Geneva, Helvetica, Arial, sans-serif;
  background-color: @light-yellow;
  margin: 0 auto;
  padding: 10px;
  text-align: left;
  border: 1px solid @dark-yellow;
}

div#noLogin {
  margin-top: 10px;
  background: @light-yellow url(/images/icons/icon_info.png) no-repeat 10px 50%;
  padding: 10px 10px 10px 44px;
}

.flash-messages .bookadded span {
  background: @light-yellow url(/images/icons/icon_check.png) no-repeat 40px 40px;
  padding: 40px 40px 40px 80px;
  font-family: "Georgia", "Times New Roman", serif;
  position: relative;
}

.flash-messages .bookadded span span {
  display: inline;
  background: transparent url();
  padding: 0;
  font-family: "Lucida Grande", "Trebuchet MS", sans-serif;
}

.flash-messages .bookadded span h3 {
  font-family: "Georgia", "Times New Roman", serif;
  font-size: 1.5em;
  font-weight: normal;
  margin: 0;
  color: @black;
}

.flash-messages .bookadded span p.brown {
  font-size: 1.125em;
  margin: 15px 0 30px;
}

.flash-messages .bookadded span p.list {
  font-size: 1.5em;
  margin: 0;
}

.flash-messages .bookadded span h3 em {
  font-style: italic;
  font-weight: 700;
  color: @dark-green;
}

.flash-messages .bookadded span p.list span.red {
  font-family: "Georgia", "Times New Roman", serif;
}

.flash-messages .bookadded span a.close {
  position: absolute;
  display: block;
  top: 20px;
  right: 20px;
  width: 16px;
  height: 16px;
}


/* ALERT MESSAGE */
body#user div.message {
  float: left;
  clear: both;
  width: 100%;
  margin-bottom: 15px;
  background: @light-yellow;
}

body#user div.message p {
  font-family: "Lucida Grande","Arial",sans-serif;
}

div#preMerge {
  min-height: 32px;
  padding: 10px 10px 10px 52px;
  background: transparent url(/images/icons/icon_merge.png) no-repeat 10px 10px;
}

div#postMerge {
  min-height: 32px;
  padding: 10px 10px 10px 52px;
  background: transparent url(/images/icons/icon_check.png) no-repeat 10px 10px;
}

div#errorMerge {
  min-height: 32px;
  padding: 10px 10px 10px 52px;
  background: transparent url(/images/icons/icon_alert.png) no-repeat 10px 10px;
}

/* FORMS */
div.formElement {
  padding-bottom: 8px;
}

div.formElement.bottom {
  padding-bottom: 20px;
}

div.formElement label,
div.formElement select#date1,
div.formElement select#date2 {
  font-size: 0.75em;
}

div.formElement .input label {
  font-size: 1.0em;
}

div.formElement .tip,
div.TitleAuthor .tip {
  font-size: 11px;
  color: @grey;
  font-family: "Lucida Grande", Verdana, Geneva, Helvetica, Arial, sans-serif!important;
}

div.formElement p.tip {
  border-top: 1px solid @mid-grey;
  padding: 5px;
}

div.formElement .footnote {
  border-top: 1px solid @mid-grey;
  padding: 5px;
}

div.formElement blockquote {
  font-family: Georgia,"Palatino Linotype", "Book Antiqua", Palatino, serif;
  font-size: 0.875em;
  margin: 1em 40px;
}

fieldset {
  position: relative;
  padding: 0 0 20px;
  margin: 0 0 10px;
}

fieldset.minor {
  display: block;
  float: left;
  width: 400px;
  padding: 0;
  margin: 0;
}

fieldset.major legend {
  padding: 5px 0;
  font-family: "Lucida Grande", Verdana, Geneva, Helvetica, Arial, sans-serif;
  color: @teal;
  font-weight: 600;
  font-size: 1.375em;
}

fieldset.minor legend {
  font-family: "Lucida Grande", Verdana, Geneva, Helvetica, Arial, sans-serif;
  color: @teal;
  font-weight: 600;
  font-size: 1.125em;
}

.formBack {
  float: left;
  width: 830px;
  padding: 10px;
  background-color: @lightest-grey;
}

div.formDivider {
  float: left;
  width: 25px;
  min-height: 100px;
}

.librarian {
  padding: 0 10px 10px 10px;
  border-left: 10px solid @olive;
  margin-bottom: 20px;
}

.librarian input[type=text],
.librarian textarea {
  width: 798px !important;
}

.librarianFlip {
  position: relative;
  float: right;
  z-index: 1000;
  padding: 3px 5px;
  border-left: 10px solid @olive;
}

.librarian-on {
  display: block;
}

.formBackLeft {
  float: left;
  width: 670px;
}

.formBackRight {
  float: left;
  width: 120px;
  padding: 10px 10px 15px 30px;
  text-align: center;
}

#message {
  font-family: "Lucida Grande", "Trebuchet MS", Geneva, Helvetica, sans-serif;
  font-size: 14px;
  background-color: @light-yellow;
  padding: 15px;
}


/* ACCOUNT FORMS */
@import (less) "components/form.olform.less";
form.pagesearchbox {
  margin-top: 15px;
}

form#addAuthor.olform .label {
  width: auto;
}

form.addbook2 .label label {
  font-weight: normal !important;
}

input.repeat-add {
  font-size: 1.125em;
}

form#addAuthor.olform .input {
  width: auto;
}

form#addAuthor.olform textarea {
  width: 623px !important;
  font-family: "Lucida Grande", Verdana, Geneva, Helvetica, Arial, sans-serif;
  font-size: 0.875em;
}

form#addAuthor.olform input#comment {
  font-family: "Lucida Grande", Verdana, Geneva, Helvetica, Arial, sans-serif;
  font-size: 0.875em;
}

form#notifications input[type=radio] {
  margin: 0 10px 0 20px;
}

div.invalid,
div.valid,
div#emailLoading,
div#emailResult,
div#usernameLoading,
div#usernameResult {
  float: left;
  font-size: 1.0em !important;
  font-family: "Lucida Grande", Verdana, Geneva, Helvetica, Arial, sans-serif;
  padding-top: 5px;
}

.invalid {
  color: @red;
}

input.invalid {
  border: 1px solid @red;
  color: @dark-grey;
}

label.invalid {
  color: @red;
}

.valid {
  color: @dark-green;
  padding: 5px 0 0 29px !important;
}

input.highlight {
  background-color: @light-yellow;
}

form#register .formElement,
form#register .label,
form#register .input,
form#register input[type=text],
form#register input[type=email],
form#register input[type=password] {
  float: left;
}

div#recaptcha_image {
  margin-bottom: 5px;
}

span#showpass {
  display: block;
  margin-top: 5px;
}

span#masker {
  display: block;
  float: left;
  margin-top: 5px;
  clear: both;
}

/* SEARCH FORMS */
.optionsScript {
  display: none;
}

div.siteSearch {
  overflow: visible;
  border-radius: 5px;
  width: 300px;
}

body#user div.siteSearch {
  -webkit-box-ordinal-group: 4;
  -ms-flex-order: 3;
  order: 3;
}

div#headerSearch {
  width: 316px;
  padding: 9px;
  outline: none;
}

div#formScroll {
  display: block;
  position: relative;
  width: 1px;
  height: 1px;
  left: 900px;
  top: -410px;
}

div#scrollBtm {
  width: 1px;
  height: 1px;
}

div.siteSearch input[type=submit] {
  padding: 11px;
  font-size: .9em;
  background: @link-blue;
  color: @white;
  border-radius: 5px;
  border: none;
}

div.siteSearch input[type=text] {
  margin: 0px;
  width: 215px;
  padding: 12px;
  border-radius: 5px;
  border: 1px solid @mid-grey;
}

div.siteSearch.darker {
  -webkit-box-shadow: 1px 1px 10px @dark-grey;
  box-shadow: 1px 1px 10px @dark-grey;
}

body#user div.siteSearch.darker {
  background-color: @grey-f3f3f3;
  padding-right: 22px;
}

body#admin div.siteSearch.darker {
  background-color: @light-mid-grey;
}

div.searchFilter .searchOpener {
  right: 0;
  margin-top: 5px;
  font-size: 0.6875em;
}

div.searchFilter .searchCheckboxes {
  margin-top: 5px;
  font-size: 0.6875em;
}

.searchCheckboxes ul li label {
  font-family: "Lucida Grande", "Trebuchet MS", Geneva, Helvetica, Arial, sans-serif;
  font-size: 1.1em;
}

.searchCheckboxes > ul {
  list-style-type: none;
  margin: 0;
  padding: 0;
}

.searchCheckboxes > ul > li {
  list-style-type: none;
  display: inline-block;
  margin: 0 4px 0 0;
  padding: 0;
}

#qtop input {
  border-radius: 5px;
  padding: 7px;
  border: none;
}

input.query {
  width: 205px;
}

div.searchOptions {
  display: none;
  width: 300px;
}

div#topOptions {
  padding-top: 30px;
}

div#bottomOptions {
  margin-top: 20px;
  padding-top: 15px;
}

div.searchOptions .formElement {
  padding: 0 2px 8px 0;
}

div.searchOptions label {
  margin-bottom: 2px;
}

.siteSearch .formElement {
  font-family: "Lucida Grande", "Trebuchet MS", Geneva, Helvetica, Arial, sans-serif;
  font-size: 1.1em;
}

p.searchSuggest {
  padding: 0;
  margin: -10px 0 20px 0;
  color: @brown;
  font-family: "Lucida Grande", "Trebuchet MS", Geneva, Helvetica, Arial, sans-serif;
  font-size: 14px;
}

p.searchSuggest a {
  font-style: italic;
}

fieldset.home {
  padding: 0;
  margin: 0;
  border: none;
}

fieldset.home legend {
  display: none;
}

.searchPlus {
  font-family: "Lucida Grande", Verdana, Arial, sans-serif;
  font-size: 0.75em;
  color: @dark-grey;
  padding: 15px 0px;
}

#topOptions .searchPlus {
  padding: 8px 0;
}

#bottomOptions .searchPlus {
  padding-bottom: 8px;
  margin-bottom: 8px;
}

/* DIALOGS */
.ui-icon {
  display: block;
  text-indent: -99999px;
  overflow: hidden;
  width: 32px;
  height: 32px;
}

.ui-icon-closethick {
  background-image: url(/images/icons/icon_close-pop.png);
  background-position: 0 0;
  background-repeat: no-repeat;
}

.ui-icon-closethick:hover {
  background-position: 0 -32px;
}

.ui-widget-overlay {
  position: absolute;
  top: 0;
  left: 0;
  width: 100%;
  height: 100%;
  background-color: @black;
  opacity: 0.5;
  filter: alpha(opacity=50);
  z-index: 9999 !important;
}

.ui-helper-hidden {
  display: none;
}

.ui-helper-hidden-accessible {
  position: absolute;
  left: -99999999px;
}

.ui-helper-reset {
  margin: 0;
  padding: 0;
  border: 0;
  outline: 0;
  text-decoration: none;
  font-size: 100%;
  list-style: none;
}

.ui-helper-clearfix:after {
  content: ".";
  display: block;
  height: 0;
  clear: both;
  visibility: hidden;
}

* html .ui-helper-clearfix {
  height: 1%;
}

.ui-helper-clearfix {
  display: block;
}

.ui-dialog {
  position: relative;
  padding: 0;
  width: 400px;
  border: 10px solid @brown;
  background-color: @white;
  border-radius: 12px;
  -webkit-box-shadow: 1px 3px 10px @black;
  box-shadow: 1px 3px 10px @black;
  z-index: 10000 !important;
}

.ui-dialog .ui-dialog-titlebar {
  position: relative;
  background-color: @brown;
  color: @white;
  font-size: 1.75em;
  margin: 0;
  padding: 0;
}

.ui-dialog .ui-dialog-title {
  float: left;
  margin: 0;
  padding: 0 10px 10px;
}

.ui-dialog .ui-dialog-titlebar-close {
  position: absolute;
  right: 0;
  top: 0;
  width: 32px;
  height: 32px;
}

.ui-dialog .ui-dialog-titlebar-close span {
  display: block;
}

.ui-dialog .ui-dialog-titlebar-close:hover,
.ui-dialog .ui-dialog-titlebar-close:focus {
  padding: 0;
}

.ui-dialog .ui-dialog-content {
  padding: .5em 1em;
  background: none;
  overflow: auto;
  zoom: 1;
}

.ui-dialog .ui-dialog-content p {
  min-height: 28px;
  padding: 6px 33px 0;
  background: url(/images/icons/icon_alert.png) no-repeat 0 0;
  margin: 0;
}

.ui-dialog .ui-dialog-buttonpane {
  text-align: center;
  margin-bottom: 10px;
}

.ui-dialog .ui-dialog-buttonpane button {
  cursor: pointer;
  width: auto;
  overflow: visible;
  font-size: 18px;
  margin: 0 8px;
}

.ui-draggable .ui-dialog-titlebar {
  cursor: move;
}


/* EDITING */
body#edit div#header,
body#edit footer,
body#edit div#bottom,
body#edit .siteSearch {
  display: none;
}

body#edit,
body#edit div#content {
  background-color: @beige;
}

body#edit .formElement {
  font-family: "Lucida Grande",Verdana,Geneva,Helvetica,sans-serif;
  color: @darker-grey;
}

body#edit .label {
  padding: 10px 0 5px;
}

body#edit .label label {
  font-size: 1.0em;
  font-family: "Lucida Grande", "Trebuchet MS", Geneva, Helvetica, Arial, sans-serif;
  font-weight: 700;
}

body#edit .label span {
  font-size: 0.75em;
  font-family: "Lucida Grande", "Trebuchet MS", Geneva, Helvetica, Arial, sans-serif;
}

body#edit textarea {
  width: 906px;
  height: 500px;
  font-family: "Lucida Console", "Courier New", monospace;
  font-size: 0.875em;
  padding: 5px;
}

body#edit .formElement input[type=text],
body#edit .formElement select {
  font-size: 1em;
  font-family: "Lucida Grande", "Trebuchet MS", Geneva, Helvetica, sans-serif;
  color: @dark-grey;
  padding: 5px;
}

body#edit table.code {
  border: 1px solid @grey-e7e7e7;
  width: 100%;
  margin-right: 10px;
  margin-bottom: 40px;
}

body#edit table.code td {
  background-color: @white;
  vertical-align: top;
  font-family: "Lucida Console", "Courier New", monospace;
  font-size: 0.875em;
  padding: 5px;
}

body#edit div#databar {
  padding: 10px;
  margin: 20px 20px 0;
  background-color: @light-yellow;
}

body#edit div#databar a {
  font-size: 0.75em;
}

div.cclicense {
  font-family: "Lucida Grande", "Trebuchet MS", Geneva, Helvetica, sans-serif;
  font-size: 0.75em;
  min-height: 20px;
  padding: 3px 0 0 30px;
  color: @brown;
  margin-bottom: 12px;
  background: url(/images/logo_CC0-20px.png) 0 0 no-repeat;
}

div.adminDelete {
  position: absolute;
  top: 8px;
  left: 205px;
  width: 500px;
  white-space: nowrap;
  overflow: visible;
  text-align: center;
  font-size: 12px;
  color: @grey;
}

body#edit #editHead {
  background: url(/images/logo_OL-sm.png) 20px 15px no-repeat;
  padding: 25px 0 45px 140px;
  white-space: nowrap;
  clear: left;
}

body#edit #editHead h2 {
  margin: 0 0 5px 0;
}

body#edit #editHead h2 a {
  font-family: "Lucida Grande", "Trebuchet MS", Geneva, Helvetica, sans-serif;
  color: @red;
  font-size: 14px;
  font-weight: normal;
  text-decoration: underline;
}

body#edit #editHead p {
  color: @brown;
  font-size: 14px;
  margin: 0;
}

body#edit .formElement.title {
  width: 618px;
  float: left;
}

body#edit .formElement.title input {
  width: 580px;
}

body#edit .formElement.pagetype,
body#edit .formElement.pagetype select {
  width: 300px;
  float: left;
}

a.cancel {
  color: @red;
  padding-right: 21px;
  background-image: url(/images/icons/icon_cancel.png);
  background-repeat: no-repeat;
  background-position: 100% 0;
  font-family: "Lucida Grande", "Trebuchet MS", Geneva, Helvetica, sans-serif;
  font-size: 1em;
}

body#help {
  background-color: @beige;
}

body#help div#pageHistory {
  display: none;
}

body#help div#content {
  margin: 10px 0;
}

div#abuse a {
  display: block;
  width: 70px;
  overflow: visible;
  text-align: center;
  font-size: 0.625em;
  font-family: "Lucida Grande", Verdana, Geneva, Helvetica, sans-serif;
  color: @brown;
  text-decoration: none;
  white-space: nowrap;
  font-weight: 600;
}

div#abuse a span {
  display: block;
  margin: 5px 0px 5px 30px;
  width: 32px;
  height: 32px;
  background-repeat: no-repeat;
  background-image: url(/images/icons/icons_sprite.png);
  background-position: -576px 0;
}

div#abuse a:hover {
  color: @black;
}

div#abuse a:hover span {
  background-position: -608px 0;
}

div#editionBorrow,
div#editionBuy {
  position: absolute;
  top: 38px;
  right: 0;
  padding: 15px;
  background-color: @white;
  border: 1px solid @beige-two;
  border-radius: 8px;
  -webkit-box-shadow: 1px 1px 10px @dark-grey;
  box-shadow: 1px 1px 10px @dark-grey;
}

div#editionBorrow a,
div#editionBuy a {
  background-image: none !important;
  float: none !important;
  margin-left: 0 !important;
  width: auto !important;
  height: auto !important;
  padding-top: 0;
  text-align: left;
  font-size: 0.75em;
  font-weight: normal;
  color: @link-blue;
  text-decoration: underline;
}

/* TOOLS ACCORDION */

div#editTools,
div#editButton,
div#editHistory {
  float: right;
  padding: 3px 1px 0px 20px;
  width: auto;
}

div#editTools {
  white-space: nowrap;
  max-width: 280px;
}

body#edit div#editTools {
  padding: 20px;
  max-width: 300px;
}

body#user div#editHistory {
  display: none;
}

div#editButton button,
div#editHistory button,
div.revert.notice button {
  font-size: 1.125em;
}

div#editInfo {
  float: right;
  white-space: nowrap;
  text-align: right;
}

.linkButton {
  border-radius: 5px;
  background: @white;
  padding: 10px;
  color: @dark-grey;
}

a.linkButton {
  font-family: "Lucida Grande", Verdana, Geneva, Helvetica, Arial, sans-serif;
  text-decoration: none;
  color: @grey;
  border: 1px solid @mid-grey;
}

#content .shareLinks {
  margin-top: 10px;
}

.shareLinks .share-source {
  font-size: .8em;
  text-align: center;
  color: @grey;
}

#content .shareLinks ul {
  list-style-type: none;
  margin: 0;
  padding: 0;
  overflow: hidden;
}

#content .shareLinks li {
  list-style-type: none;
  display: inline;
  line-height: 24px;
}

#content .shareLinks a {
  line-height: 24px;
}

#content .shareLinks a img {
  height: 30px;
}

div#revertNotice {
  width: 958px;
  height: 45px;
  text-align: center;
  padding-top: 15px;
  background-color: @dark-green;
}

body#edit div#revertNotice,
body#form div#revertNotice {
  display: none;
}

body#edit div#revertLink {
  position: absolute;
  top: 60px;
  right: 20px;
  font-size: 0.75em;
  font-family: "Lucida Grande",Verdana,Geneva,Helvetica,Arial,sans-serif;
}

body#user div#revertLink,
body#form div#revertLink {
  display: none;
}

div.Tools {
  width: 250px;
  margin: 0 0 25px 20px;
  position: relative;
}

div.Tools h3 {
  font-size: 100%;
  min-height: 32px;
  width: 250px;
  font-family: "Lucida Grande",Verdana,Geneva,Helvetica,Arial,sans-serif!important;
  font-weight: normal;
  outline: 0;
  position: relative;
  margin: 0;
  padding: 0;
  zoom: 1;
}

div.Tools h3 span.icon {
  display: block;
  width: 32px;
  height: 32px;
  float: left;
  background-image: url(/images/icons/icons_sprite.png);
  background-repeat: no-repeat;
}

div.Tools h4 {
  font-size: 1em;
  font-family: "Lucida Grande", Verdana, Geneva, Helvetica, Arial, sans-serif;
  color: @teal;
  font-weight: 600;
  margin: 0 0 10px 0;
  padding: 0;
  zoom: 1;
}

div.Tools h3 span.icon.read {
  background-position: -96px 0;
}

div.Tools h3 span.icon.readinact {
  background-position: -160px 0;
}

div.Tools h3 span.icon.download {
  background-position: -192px 0;
}

div.Tools h3 span.icon.downloadinact {
  background-position: -256px 0;
}

div.Tools h3 span.icon.buy {
  background-position: -288px 0;
}

div.Tools h3 span.icon.buyinact {
  background-position: -352px 0;
}

div.Tools h3 span.icon.borrow {
  background-position: -384px 0;
}

div.Tools h3 span.icon.borrowinact {
  background-position: -448px 0;
}

div.Tools h3 span.icon.browse {
  background-position: -512px 0;
}

div.Tools h3 span.head {
  padding-left: 10px;
  font-size: 1.125em;
  font-weight: 700;
  color: @black;
}

div.Tools h3.closed span.head {
  color: @grey;
}

div.Tools h3 span.subhead {
  padding-left: 10px;
  font-size: 0.6875em;
  color: @light-grey;
}

div.Tools div.panel {
  width: 250px;
  margin-bottom: 10px;
}

div.Tools div.panel ul {
  list-style-type: none;
  margin-left: 0;
}

div.Tools div.panel li {
  list-style-type: none;
  font-size: .75em;
  margin-top: 0;
  color: @grey;
}

div.Tools div.panel p {
  font-size: .75em;
  margin-top: 0;
  color: @grey;
}

#external-links div.panel ul.booklinks li {
  list-style: none;
  padding-left: 20px;
  font-size: .7em;
}

div.Tools table {
  width: 250px;
}

div.Tools table td {
  font-size: 0.6875em;
  font-family: "Lucida Grande", Verdana, Geneva, Helvetica, Arial, sans-serif;
}

div.Tools table td.vendor {
  padding: 3px 10px 0 42px;
}

div.Tools table td.price {
  padding: 3px 0 0 0;
  text-align: right;
}

div.Tools table.buy-options-table {
  border-spacing: 5px;
  margin-left: 0px;
  width: 175px;
}

div.Tools table.buy-options-table td {
  padding: 0px 0px;
}

div.Tools table.buy-options-table td.price {
  text-align: right;
}

div.Tools li {
  font-size: 0.6875em;
  font-family: "Lucida Grande", Verdana, Geneva, Helvetica, Arial, sans-serif;
  padding-left: 42px;
  margin-bottom: 5px;
}

div.Tools ul.ebook-download-options li {
  padding-left: 0px;
  margin: 5px 10px 0px 10px;
}

#content div.Tools ul.shareLinks-list {
  .display-flex();
}

#content div.Tools ul.shareLinks-list li {
  display: inline-block;
  margin: 0px;
  padding: 0px;
  margin-top: 5px;
  flex: 1;
  cursor: pointer;
}

.shareLinks li:hover {
  cursor: pointer;
}

#content div.Tools ul.shareLinks-list li a {
  display: block;
  text-align: center;
  cursor: pointer;
}

#content div.Tools ul.shareLinks-list li a img {
  display: block;
  margin: 0 auto;
  cursor: pointer;
}

div.Tools p {
  font-size: 0.6875em;
  font-family: "Lucida Grande", Verdana, Geneva, Helvetica, Arial, sans-serif;
  padding-left: 42px;
  margin-bottom: 5px;
}

div.Tools div#readBooks p {
  font-size: 0.75em !important;
}

div.Tools div.dropit {
  min-height: 45px;
}

div.Tools div.dropit p.listed {
  color: @grey;
  font-size: 0.8125em;
  padding: 0 0 0 42px;
  margin: 0 0 5px;
}

div.Tools div.icon {
  position: absolute;
  top: 0;
  left: 0;
  width: 32px;
  height: 32px;
  background-image: url(/images/icons/icons_sprite.png);
  background-repeat: no-repeat;
}

div.Tools div.icon.list {
  background-position: 0 0;
}

div.Tools div.icon.listed {
  background-position: -32px 0;
}

div.Tools div.dropper {
  position: absolute;
  top: 0;
  left: 32px;
  width: 198px;
  z-index: 10000;
}

div.Tools div.dropper.on {
  background-color: @lightest-grey;
  border: 1px solid @light-mid-grey;
  border-radius: 4px;
}

div.dropper.on div.arrow {
  width: 23px;
  margin: 6px 5px;
}

div.dropper.on div.arrow-unactivated {
  background-image: url(/images/icons/icon_dropit2.png);
  background-repeat: no-repeat;
  background-position: 0 0;
  background-size: 45px;
}

div.dropper.on div.arrow-activated {
  background-image: url(/images/icons/icon_dropit.png);
  background-repeat: no-repeat;
  filter: grayscale(100%);
  background-position: 0 0;
  background-size: 45px;
}

div.dropper.on div.arrow.up {
  background-position: -22px 0;
}

div.Tools div.dropper h3 {
  font-size: 1.125em;
  font-weight: 700;
  color: @black;
  min-height: 1.125em;
  width: auto;
}

div.Tools div.dropper div.dropdown p {
  font-size: .875em;
  padding-left: 0;
  margin-bottom: 5px;
  margin-top: 0;
  color: @grey;
}

div.Tools div.dropper div.dropdown p span {
  font-size: .8125em;
}

div.Tools div.dropper div.dropdown p a {
  font-size: .875em;
}

div.Tools div.dropper div.dropdown {
  border-top: 1px solid @lighter-grey;
  display: none;
}



/* MESSAGING */
div.alert,
div.verify {
  font: 1.25em "Lucida Grande", Verdana, Geneva, Helvetica, Arial, sans-serif;
}

div.alert span,
div.verify span {
  margin: 0 auto;
  min-height: 25px;
  padding: 5px 0 5px 32px;
}

div.alert span {
  background: url(/images/icons/icon_alert.png) no-repeat;
}

div.verify span {
  background: url(/images/icons/icon_check.png) no-repeat;
}

/* HEADER */

div#headerNav {
  position: relative;
  float: left;
  width: 370px;
  height: 150px;
}

body#user div#headerNav {
  background-color: @beige;
}

div#headerNav ul.links {
  position: absolute;
  left: 1px;
  bottom: 0;
  clear: left;
  float: left;
  width: 369px;
}

div#headerNav ul.links li {
  display: block;
  float: left;
  width: 90px;
  color: @black;
  margin-right: 10px;
}

div#headerNav li.first {
  margin-right: 279px !important;
}

div#headerNav li.second {
  margin-right: 99px !important;
}

body#user div#headerNav ul.links li {
  border-top: 1px solid @beige-two;
}

body#admin div#headerNav ul.links li {
  border-top: 1px solid @light-mid-grey;
}

div#headerNav ul.links li a,
div#headerNav ul.links li span {
  display: block;
  width: 80px;
  height: 22px;
  padding: 10px 0 0 10px;
  font-family: "Lucida Grande", Verdana, Geneva, Helvetica, Arial, sans-serif;
  font-size: 0.6875em;
  font-weight: 700;
  text-transform: uppercase;
  color: @black;
  text-decoration: none;
}

div#headerNav ul.links li a:hover {
  background-color: @header-nav-hover-color;
  color: @white;
}

div#headerLogo {
  position: relative;
  float: left;
  width: 220px;
  height: 140px;
  margin-top: 10px;
}

body#user div#headerLogo {
  background-color: @beige;
}

div#headerLogo h2 {
  margin: 0;
  padding: 0;
}

div#headerLogo span.title {
  position: absolute;
  top: -1000px;
}

div#headerLogo p.tagline {
  position: absolute;
  left: 0;
  top: 118px;
  width: 220px;
  text-align: center;
  font-family: "Lucida Grande", Verdana, Geneva, Helvetica, Arial, sans-serif;
  font-size: 0.6875em;
  color: @dark-grey;
  margin: 0;
  padding: 0;
}

div#headerLogo p.tagline a {
  color: @dark-grey;
  text-decoration: none;
}

div#headerPlace {
  float: left;
  width: 370px;
  height: 150px;
}

body#user div#headerPlace {
  background-color: @beige;
}

div#headerTools {
  -webkit-box-ordinal-group: 5;
  -ms-flex-order: 4;
  order: 4;
  width: 50px;
}

div#headerLogin {
  text-align: right;
  font-size: 0.6875em;
  padding-top: 20px;
  color: @grey;
}

#headerLogin #headerUser {
  position: relative;
}

#headerLogin #userToggle {
  text-decoration: none;
  display: block;
  line-height: 24px;
  padding: 0 7px;
  float: right;
}

#headerLogin #userToggle .label {
  text-decoration: underline;
}

#headerLogin #userToggle .arrow {
  text-decoration: none;
  color: @grey;
  font-size: 8px;
}

#headerLogin #headerUserOpen {
  position: absolute;
  top: 24px;
  right: 0;
  padding: 0;
  text-align: left;
  z-index: 10000;
  background-color: @grey-f3f3f3;
  display: none;
  min-width: 70px;
}

#headerLogin #headerUserOpen a {
  display: block;
  white-space: nowrap;
  line-height: 24px;
  padding: 0 7px;
}

#headerUserOpen {
  display: none;
}

.formFieldsDecoration.error {
  padding: 5px;
  margin-bottom: 10px;
  border-radius: 5px;
  // stylelint-disable declaration-block-no-duplicate-properties
  background-color: @black;
  background-color: fade(@red-two, 52);
  // stylelint-enable declaration-block-no-duplicate-properties
}

.defaultstyling {
  font-family: "Lucida Grande", Verdana, Geneva, Helvetica, Arial, sans-serif;
}

.defaultstyling .padtop {
  margin-top: 10px;
}

hr.forgot-padding {
  margin: 30px 0 15px 0;
}

.forgot-email-form {
  padding: 10px 0px;
}

.forgot-email-form .form-row {
  margin-bottom: 10px;
}

.forgot-email-form label {
  font-family: "Lucida Grande", Verdana, Geneva, Helvetica, Arial, sans-serif;
  color: @dark-grey;
  font-weight: 600;
}

.forgot-email {
  font-size: 0.8em;
}

.formFieldsDecoration.error #bridgeUsername {
  background-color: fade(@red-two, 17);
}

.formFieldsErrorMsg {
  padding: 0px 10px;
  color: @white;
  font-size: 14px;
}

.generic-button {
  text-decoration: none;
  padding: 13px 10px;
}

a.generic-button {
  text-decoration: none;
}

.generic-button-secondary {
  text-decoration: underline;
}

.generic-button-primary {
  text-decoration: none;
  background: @red;
  color: @white !important;
  padding: 13px 10px;
  border-radius: 3px;
  border: 1px solid @dark-red;
}

/* FOOTER */

div#footer-content {
  max-width: 960px;
  margin: 5px auto;
  padding: 20px;
}

div#footer-links {
  .display-flex();
  margin-left: 10px;
  line-height: 1.5em;
}

#footer-content div {
  flex: 1;
  flex-wrap: wrap;
  font-family: "Lucida Grande", Verdana, Geneva, Helvetica, Arial, sans-serif;
  min-width: 150px;
}

#footer-links div {
  margin: 20px 0px;
  padding: 0px;
}

footer h2 {
  color: hsla(0, 0%, 20%, 1);
  font-size: 1em;
  margin: 0px;
}

footer hr {
  border: 0px;
  border-top: 1px solid hsla(64, 9%, 71%, 1);
  margin: 20px 0px;
}

footer ul {
  padding: 0px;
  margin: 0px;
}

footer ul li {
  font-size: 1em;
  list-style-type: none;
  white-space: nowrap;
  margin: 5px 0px;
}

#footer-links ul li a {
  color: @dark-blue;
}

#footer-icons a {
  display: inline-block;
  width: 35px;
  height: 35px;
  cursor: pointer;
  background-color: hsla(0, 0%, 40%, 1);
  border-radius: 3px;
  font-size: 20px;
  color: hsla(0, 0%, 100%, 1);
  text-align: center;
  line-height: 35px;
  margin-top: 10px;
  margin-right: 3px;
  margin-bottom: 5px;
}

footer #footer-details {
  color: hsla(0, 0%, 20%, 1);
  .display-flex();
  width: 100%;
}

#archive-details {
  flex: 0.8;
}

.version {
  color: @dark-grey;
  border: 1px solid @dark-beige;
  border-radius: 3px;
  padding: 8px 10px;
}

div#legal-details {
  flex: 0.9;
}

div#version-details {
  text-align: right;
  flex: 0.1;
  margin-top: 8px;
}

img#archive-logo {
  margin-right: 10px;
  padding: 0px;
  height: 27.5px;
  opacity: 0.7;
}

/* CONTENT */
div.contentWide,
div#contentMeta {
  float: left;
  clear: both;
  width: 918px;
  padding: 10px 20px 20px;
}

.contentTwothird {
  float: left;
  width: 610px;
  min-height: 100px;
  margin-bottom: 20px;
  padding-right: 38px;
}

.indent .contentTwoThird {
  width: 544px;
}

.contentTwothird p {
  margin-top: 0;
}

.contentOnethird {
  float: left;
  width: 270px;
  min-height: 100px;
  margin-bottom: 20px;
}

.indent .contentOneThird {
  width: 237px;
}

.contentHalf {
  float: left;
  max-width: 439px;
  min-height: 100px;
  margin-bottom: 20px;
}

.indent .contentHalf {
  max-width: 389px;
}

.contentQuarter {
  float: left;
  max-width: 215px;
  min-height: 100px;
  margin-bottom: 20px;
}

.indent .contentQuarter {
  max-width: 190px;
}

.contentThreeQuarter {
  float: left;
  max-width: 684px;
  min-height: 100px;
  margin-bottom: 20px;
}

.indent .contentThreeQuarter {
  width: 609px;
}

.contentSpacer {
  float: left;
  width: 19px;
  height: 2px;
}

div.spacer {
  float: left;
  width: 30px;
  min-height: 10px;
}

div.contentLeft {
  float: left;
  clear: left;
  width: 439px;
  min-height: 100px;
  padding-right: 20px;
}

div.contentRight {
  float: left;
  clear: right;
  width: 439px;
  min-height: 100px;
  padding-left: 20px;
}

.indent .contentLeft,
.indent .contentRight {
  width: 389px;
}

div#contentMsg {
  background-color: @light-yellow;
  padding: 15px 20px;
  display: none;
}

div#contentHead {
  max-width: 918px;
  padding: 20px;
}

div#contentBody,
div.contentBody {
  padding: 0 20px 20px;
}

div.contentBody.indent {
  width: 818px;
  padding: 0 70px 20px;
}

div.contentBody.gradient {
  background: @light-grey;
  filter: progid:DXImageTransform.Microsoft.gradient(startColorstr="#fff4f4f4", endColorstr="#ffffffff");
  // stylelint-disable declaration-block-no-duplicate-properties
  background: -webkit-gradient(linear, left top, left bottom, from(@grey-f4f4f4), to(@white));
  background: -moz-linear-gradient(top, @grey-f4f4f4, @white);
  // stylelint-enable declaration-block-no-duplicate-properties
  padding-top: 20px;
}

div#content div#contentLists {
  float: left;
  position: relative;
  border-top: 1px solid @lighter-grey;
  background: @white url(/images/back_results.png) repeat-x;
}

div#resultsAuthors,
div#resultsPublishers {
  width: 438px;
  float: left;
}

div.editThis {
  margin-left: 20px;
}

/* HOME PAGE */

.home-h2 {
  font-size: 1.2em;
  font-weight: normal;
  color: @link-blue;
  margin-bottom: .5em;
  margin-top: 1.75em;
}

/* NEW HOME PAGE */

ul#olBlog {
  margin: 0;
}

ul#olBlog li {
  list-style-type: none;
  margin: 1em 0;
}

.contentLists.results .coverMagic {
  position: relative;
  height: 225px;
  margin: 0;
  float: left;
}

.contentLists.results .coverMagic .coverEbook {
  position: absolute;
  bottom: -3px;
  left: 0px;
  right: 0px;
  cursor: pointer;
  z-index: 1000;
}

.contentLists.results .SRPCover {
  float: left;
  height: 230px;
  vertical-align: middle;
}

.contentLists.results .SRPCover img {
  height: 195px;
  width: 130px;
  border-radius: 3px;
}

.contentLists.results .SRPCoverBlank {
  position: relative;
  width: 115px;
  height: 230px;
  padding: 10px;
  text-align: center;
  float: left;
  background: @lighter-grey;
  cursor: pointer;
  display: none;
}

.contentLists.results .SRPCoverBlank .innerBorder {
  float: left;
  width: 113px;
  height: 178px;
  border: 1px solid @white;
}

.coverEbook img {
  opacity: .85;
  filter: alpha(opacity=85);
}

div#content div.contentLists {
  float: left;
  position: relative;
  left: -20px;
}
/* HOME PAGE CAROUSEL SKIN */
.resultsCovers {
  width: 958px;
}

.resultsCovers .jcarousel-container {
  padding: 0px 20px;
  padding-top: 0px;
}

.carousel-section .resultsCovers .jcarousel-container {
  padding: 0px 20px;
  background: @book-cover-carousel-background;
  padding-top: 10px;
  padding-bottom: 10px;
  border-bottom: 1px solid @book-cover-carousel-border-bottom;
  border-top: 1px solid @book-cover-carousel-border-top;
}

.resultsCovers .jcarousel-list-horizontal {
  padding-left: 0;
}

.resultsCovers .jcarousel-item-horizontal {
  width: 153px;
  height: 225px;
  margin-right: 0;
}

.resultsCovers h3 {
  position: relative;
  width: 220px;
  height: 19px;
  top: 180px;
  left: 349px;
  text-align: center;
  background: transparent url(/images/ajax-loader-bar.gif) no-repeat;
  padding-top: 19px;
  font-family: "Lucida Grande", Verdana, Geneva, Helvetica, sans-serif;
  font-weight: normal;
  color: @grey;
  font-size: 0.6875em;
}

.resultsCovers h2 {
  position: relative;
  width: 300px;
  top: 180px;
  left: 309px;
  text-align: center;
  font-family: "Lucida Grande", Verdana, Geneva, Helvetica, sans-serif;
  font-weight: normal;
  color: @grey;
  font-size: 14px;
}

.resultsCovers a {
  text-decoration: none;
}

a.category-nostyle {
  text-decoration: none;
}

.category-icon {
  margin: 0 auto;
  width: 30px;
}

img.category-img {
  width: 30px;
  margin-top: 5px;
  // stylelint-disable declaration-block-no-duplicate-properties
  -webkit-filter: grayscale(100%);
  -moz-filter: grayscale(100%);
  -ms-filter: grayscale(100%);
  -o-filter: grayscale(100%);
  filter: grayscale(100%);
  filter: @grey; /* IE 6-9 */
  // stylelint-enable declaration-block-no-duplicate-properties
}

p.category-count {
  text-align: center;
  font-size: .7em;
  line-height: 1;
  color: @grey;
  padding: 0px;
  margin: 0px;
  margin-top: 5px;
  font-style: italic;
}

p.category-title {
  font-size: 0.875em;
  text-align: center;
  line-height: 1;
  margin: 0px;
  margin-top: 5px;
}

.resultsIcons .jcarousel-container-horizontal {
  height: 130px;
  padding: 0px;
}

.resultsIcons {
  height: 130px;
}

.resultsIcons .jcarousel-container {
  height: 130px;
  width: 958px;
  padding: 5px 0px;
}

.resultsIcons .jcarousel-item-horizontal {
  width: 153px;
  margin-right: 0;
}

.resultsIcons .jcarousel-next-horizontal {
  top: 35px;
}

.resultsIcons .jcarousel-prev-horizontal {
  top: 35px;
  left: -15px;
}

/* Homepage about section */

#home-stats-charts {
  .display-flex();
  flex-wrap: wrap;
}

#home-stats-charts .statschart {
  flex: 1;
  height: 110px;
  text-align: center;
  padding: 1px;
}

#home-stats-charts .statschart .chartShow {
  width: 145px;
  height: 60px;
  padding: 0 5px;
  border-bottom: 1px solid @grey;
  cursor: pointer;
}

#home-stats-charts .statschart a {
  color: @black;
  text-decoration: none;
}

#home-stats-charts .statschart:hover a,
div.chartHome a:hover {
  color: @link-blue;
  text-decoration: underline;
}

#home-stats-charts .statschart a span {
  display: block;
}

#home-stats-charts .statschart a .ticks {
  font-family: "Georgia","Times New Roman",serif;
  font-size: 1.125em;
  font-weight: 700;
  padding-top: 5px;
}

#home-stats-charts .statschart a .label {
  font-family: "Lucida Grande","Arial","Helvetica",sans-serif;
  font-size: 0.625em;
  text-transform: uppercase;
}

#home-resource {
  font-size: 13px;
  text-align: left;
}

#home-about {
  .display-flex();
  flex-wrap: wrap;
  font-size: 13px;
}

#home-about-mission {
  flex: 2;
  min-width: 300px;
  max-width: 439px;
  min-height: 100px;
  margin-bottom: 20px;
  font-family: "Georgia","Times New Roman",serif;
}

#home-about-mission-tldr {
  padding: 0px;
  margin: 0px;
  font-size: 18px;
  line-height: 1.5em;
  font-family: "Georgia","Times New Roman",serif;
  color: @dark-grey;
  font-weight: normal;
}

.home-resource-section {
  flex: 1;
  font-size: 13px;
  min-width: 150px;
  min-height: 100px;
  margin-bottom: 20px;
  padding: 0px 10px;
}

/* RESULTS CAROUSEL SKIN */

ul.homeCarousel {
  list-style-type: none;
  overflow: hidden;
  margin-left: 0 !important;
  margin-bottom: 0 !important;
}

ul.homeCarousel li {
  position: relative;
  float: left;
  list-style: none !important;
}

ul.homeCarousel .hiddenCoverMagic {
  width: 100px;
  height: 200px;
}

ul.homeCarousel .hiddenCoverMagic div,
.hiddenCoverMagic a {
  display: none;
}

/* SEARCH RESULTS */

div#searchResults,
div#searchResults ul {
  flex: 1;
  margin-left: 0;
}

a.results:link {
  color: @black;
  text-decoration: none;
}

a.results:visited {
  color: @black;
  text-decoration: none;
}

a.results:hover {
  color: @link-blue;
  text-decoration: underline;
}

a.results:active {
  color: @link-blue;
  text-decoration: underline;
}

div#searchResults.work,
div#searchResults.work ul,
div#searchResults.work li {
  width: 700px !important;
}

div#searchResults.narrow,
div#searchResults.narrow ul,
div#searchResults.narrow li {
  width: 610px !important;
}

div#searchResults.wide,
div#searchResults.wide ul,
div#searchResults.wide li {
  width: 920px !important;
}

div#searchResults.add,
div#searchResults.add ul,
div#searchResults.add li {
  width: 860px !important;
  margin: 0 30px !important;
}

div#searchResults.narrow .resultTitle {
  max-width: 480px !important;
}

div#searchResults.wide .resultTitle {
  max-width: 780px;
}

div#searchResults.add .resultTitle {
  max-width: 720px;
}

div#searchResults.work .resultTitle {
  max-width: 570px !important;
}

.mode-options,
.facet-options {
  font-size: .7em;
  font-family: "Lucida Grande", Verdana, Geneva, Helvetica, sans-serif;
}

.mode-options input,
.facet-options input {
  margin-left: 15px;
  margin-right: 4px;
  position: relative;
}

div#searchResults li img {
  height: 80px;
  max-width: 75px;
}

li.searchResultItem {
  list-style-type: none;
  background-color: @grey-fafafa;
  border-radius: 5px;
  padding: 10px;
  margin-bottom: 3px;
  border-bottom: 1px solid @light-beige;
  flex-wrap: wrap;
}

.searchResultItem .details {
  width: 100%;
  padding: 5px;
}

.searchResultItemCTA {
  -webkit-box-orient: vertical;
  -webkit-box-direction: normal;
  -ms-flex-direction: column;
  flex-direction: column;
  .display-flex();
  width: 245px;
  -webkit-box-align: stretch;
  -ms-flex-align: stretch;
  -webkit-box-pack: strech;
  -ms-flex-pack: stretch;
  align-items: stretch;
  justify-content: center;
  padding: 0px 5px 0px 15px;
  align-self: flex-start;
  margin-top: 10px;
  flex: 1;
}

@media only screen and (min-width: 35.5em) {
  .searchResultItemCTA {
    flex: unset;
  }

  li.searchResultItem {
    flex-wrap: nowrap;
  }
}

a.cta-btn {
  color: @white;
  width: 100%;
  border: 0;
  border-radius: 5px;
  box-sizing: border-box;
  cursor: pointer;
  text-decoration: none;
  font-family: "Lucida Grande", Verdana, Geneva, Helvetica, Arial, sans-serif;
  text-align: center;
  padding: 5px 20px;
  font-size: 0.8em;
}

.coverEbook a.cta-btn {
  position: absolute;
  padding: 0px 5px;
  right: 0px;
  bottom: 3px;
  border-radius: 3px;
}

.searchResultItemCTA-lending {
  -webkit-box-orient: vertical;
  -webkit-box-direction: normal;
  -ms-flex-direction: column;
  flex-direction: column;
  .display-flex();
  width: 100%;
  color: @white;
  cursor: pointer;
  text-align: center;
  -webkit-box-align: stretch;
  -ms-flex-align: stretch;
  -webkit-box-pack: strech;
  -ms-flex-pack: stretch;
  align-items: stretch;
  justify-content: center;
  font-family: "Lucida Grande", Verdana, Geneva, Helvetica, Arial, sans-serif;
}

.searchResultItemCTA-lending input[type=submit]#return_ebook,
.searchResultItemCTA-lending input[type=submit]#unwaitlist_ebook,
 {
  width: 100%;
  font-size: .8em;
}

.searchResultItemCTA-lending .borrow_unavailable {
  border: 0;
  border-radius: 5px;
  box-sizing: border-box;
  color: @white;
  width: 100%;
  cursor: pointer;
  text-decoration: none;
  text-align: center;
  padding: 5px 0px;
  font-size: 0.8em;
}

.searchResultItemCTA-lending .borrow_unavailable .badge {
  background-color: @orange-two;
  padding: 4px 7px;
  border-radius: 5px;
  font-size: .7em;
}

.searchResultItemCTA-lending .borrow_unavailable button {
  padding: 0px;
}

.borrow_available {
  background-color: @primary-blue;
}

.borrow_unavailable {
  background-color: @orange;
}

.borrow_missing {
  background-color: @mid-grey;
}

.print-disabled-only {
  background-color: @purple;
}

.check-book-availability {
  background-color: fade(@dark-grey-two, 80);
}

.waitlist-msg {
  font-family: "Lucida Grande", Verdana, Geneva, Helvetica, Arial, sans-serif;
  font-size: .7em;
  margin-bottom: -1.5em;
  color: @grey;
  padding: .2em;
}

div#searchResults .SRPCover {
  margin: 0 15px 20px 0;
  vertical-align: middle;
  width: 130px;
  height: 200px;
}

div#searchResults .SRPCover img {
  height: 20px;
}

div#searchResults .SRPCoverBlank {
  position: relative;
  width: 130px;
  height: 200px;
  padding: 10px;
  margin: 0 15px 20px 0;
  text-align: center;
  float: left;
  background: @lighter-grey;
  cursor: pointer;
  display: none;
}

div#searchResults .SRPCoverBlank .innerBorder {
  float: left;
  width: 130px;
  height: 200px;
  border: 1px solid @white;
}

div#searchResults .SRPCoverBlank a {
  text-decoration: none;
}

#pullOut {
  float: right;
  position: relative;
  padding: 10px;
  background: @light-yellow;
}

#pullOut .label {
  position: absolute;
  width: 41px;
  height: 22px;
  background-image: url(/images/flag_new.png);
  top: -10px;
  left: -17px;
}

#pullOut p {
  font-size: .625em;
  color: @grey;
  margin: 0;
  padding: 0;
}

#pullOut a {
  font-size: 1.4em;
  font-weight: 700;
  display: block;
}

.authorList {
  margin-top: 30px;
}

.authorList li {
  margin-bottom: 1.5em;
  width: 800px;
  font-size: 1em;
  color: @grey;
}

.subjectList ul {
  margin-top: 30px;
}

/* SEARCH FACETS */

.resultsContainer {
  .display-flex();
}

ul#siteSearch > li {
  .display-flex();
}

div#searchFacets {
  width: 220px;
  padding: 0px 15px;
}

div.facet {
  margin-bottom: 20px;
}

h4.facetHead {
  font-family: "Lucida Grande", Verdana, Geneva, Helvetica, Arial, sans-serif;
  font-size: 0.6875em;
  font-weight: 700;
  color: @black;
  text-transform: uppercase;
  margin: 0 0 5px 0;
  padding: 0;
}

h4.facetHead span.merge {
  font-family: "Lucida Grande","Arial",sans-serif;
  font-size: 11px;
  font-weight: normal !important;
  text-transform: none !important;
  padding-left: 22px;
  background: url(/images/icons/icon_merge-sm.png) no-repeat 0 0;
  min-height: 16px;
}

span.merge {
  padding: 2px 0;
}

div.facetEntry {
  font-family: "Lucida Grande", Verdana, Geneva, Helvetica, Arial, sans-serif;
  margin-bottom: 5px;
}

div.facetEntry a {
  text-decoration: none !important;
}

div.facetMoreLess {
  font-family: "Lucida Grande", Verdana, Geneva, Helvetica, Arial, sans-serif;
  margin-bottom: 5px;
}

div.facetMoreLess a {
  text-decoration: none !important;
}

a.facetSubject:link,
a.facetSubject:visited {
  color: @black;
  text-decoration: none;
}

a.facetSubject:hover,
a.facetSubject:active {
  color: @link-blue;
  text-decoration: underline;
}


/* RESULTS */

div#resultsLists {
  float: left;
  margin-top: 20px;
}

div.list {
  float: left;
  width: 207px;
  padding-top: 10px;
}

div.list .cover {
  float: left;
  width: 42px;
  padding-right: 10px;
}

div.list img {
  width: 42px;
}

div.list .copy {
  float: left;
  width: 155px;
}

div.list h5 {
  font-family: Georgia, "Palatino Linotype", "Book Antiqua", Palatino, serif;
  font-weight: normal;
  color: @dark-grey;
  margin-bottom: 5px;
}

div.list h5 span {
  font-family: "Lucida Grande", Arial, Geneva, Helvetica, sans-serif;
  font-size: 80%;
}

div.list .tags {
  font-family: "Lucida Grande", Arial, Geneva, Helvetica, sans-serif;
  font-size: 0.6875em;
  color: @grey;
  margin-bottom: 5px;
}

div.list .owner {
  font-family: "Lucida Grande", Arial, Geneva, Helvetica, sans-serif;
  font-size: 0.6875em;
  color: @grey;
  text-align: right;
}

/* BOOKS */

.section.book-overview {
  border-bottom: 1px solid @lightest-grey;
  padding-bottom: 25px;
}

h1.work-title {
  font-family: Georgia, "Palatino Linotype", "Book Antiqua", Palatino, serif;
  margin: 0px;
  color: @dark-grey;
  font-size: 1.3em;
}

h2.work-subtitle {
  font-family: Georgia, "Palatino Linotype", "Book Antiqua", Palatino, serif;
  margin: 5px 0px 5px 0px;
  color: @grey;
  font-size: 1.1em;
  font-weight: normal;
  font-style: italic;
}

h2.edition-title {
  margin: 7px 0px 0px 0px;
  color: @grey;
  font-family: Georgia, "Palatino Linotype", "Book Antiqua", Palatino, serif;
  font-weight: normal;
  font-size: 1.1em;
}

.editionAbout h2.edition-byline {
  font-size: .9em;
  font-weight: normal;
  color: @dark-grey;
  margin: 0px;
  margin-bottom: 10px;
}

#contentBody ul.readers-stats {
  color: @grey;
  font-size: .7em;
  margin: 10px 0px;
}

ul.readers-stats li {
  list-style-type: none;
  display: inline;  
}

ul.readers-stats li:not(:last-child):after {
  content:'·';
  margin: 0px 5px;
}

#contentBody ul.readers-stats li.reading-log-stat {
  color: @light-grey;
}

div.workDetails {
  float: left;
  width: 915px;
}

div.editionCover {
  float: left;
  width: 180px;
  min-height: 10px;
  padding-right: 1.5em;
}

div.editionAbout {
  float: left;
  width: 430px;
  min-height: 10px;
}

div.editionAbout p {
  margin: 1.5em 0;
  font-size: .9em;
}

div.editionTools {
  float: right;
  width: 270px;
  min-height: 10px;
}

div.editionTools.tools-override {
  float: left;
}

div.navEdition {
  font-size: .9em;
  margin-top: 5px;
  color: @grey-555;
}

span.booktitle {
  color: @dark-grey;
  font-family: Georgia, "Palatino Linotype", "Book Antiqua", Palatino, serif;
  font-weight: bold;
}

div.workCover {
  float: right;
  width: 270px;
  min-height: 10px;
}

div.workAbout {
  float: left;
  clear: left;
  width: 610px;
  padding-right: 38px;
}

div.workPadding {
  margin-top: 10px;
  margin-bottom: 30px;
  margin-left: 20px;
}

div.workPadding p {
  margin-top: 0;
}

div.workHelp {
  float: left;
  width: 553px;
  background-color: @light-yellow;
  padding: 20px;
  font-size: 14px;
  margin-bottom: 15px;
}

div.work {
  font-family: "Lucida Grande", Verdana, Geneva, Helvetica, Arial, sans-serif;
}

div.work span.work,
div.work span.author {
  font-family: "Lucida Grande", Verdana, Geneva, Helvetica, Arial, sans-serif;
  color: @brown;
  font-size: 1.125em;
}

div.work span.work {
  font-weight: 700;
}

div.work span.editions {
  font-family: "Lucida Grande", Verdana, Geneva, Helvetica, Arial, sans-serif;
  color: @brown;
  font-size: 1.125em;
}

.illustration img {
  width: 180px;
}

#contentOnethird .illustration img,
.workCover .illustration img {
  max-width: 270px !important;
}

.illustration .SRPCoverBlank {
  position: relative;
  width: 148px;
  height: 225px;
  padding: 15px;
  text-align: center;
  background: @lighter-grey;
  font-size: 1em;
  display: none;
}

.workCover .illustration .SRPCoverBlank {
  margin: 0 auto;
}

.illustration .SRPCoverBlank .innerBorder {
  border: 2px solid @white;
  width: 144px;
  height: 221px;
}

.illustration .SRPCoverBlank.author {
  position: relative;
  width: 131px;
  height: 180px;
  text-align: center;
  background: transparent url(/images/icons/avatar_author-lg.png) 15px 15px no-repeat;
  font-size: 1.0em;
  margin: 0 auto;
  display: none;
}

.illustration .BookTitle {
  position: absolute;
  top: 50%;
  left: 50%;
  width: 108px;
  margin-left: -54px;
  height: 100px;
  margin-top: -50px;
  color: @dark-grey;
}

.illustration .author .BookTitle {
  position: absolute;
  top: 50%;
  left: 50%;
  width: 108px;
  margin-left: -54px;
  height: 80px;
  margin-top: -40px;
  color: @black;
  display: none;
}

.illustration .Author {
  color: @grey;
  font-style: italic;
  padding: 4px 4px 0;
  font-size: 11px;
}

.illustration .edition {
  font-size: 0.6875em;
  font-family: "Lucida Grande",Verdana,Geneva,Helvetica,sans-serif;
  margin: 10px auto;
}

.formBackRight .illustration img {
  max-height: 185px !important;
  max-width: 120px !important;
}

.formBackRight .illustration .SRPCoverBlank {
  width: 90px;
  height: 150px;
  font-size: 0.75em;
}

.formBackRight .illustration .SRPCoverBlank .innerBorder {
  border: 1px solid @white;
  width: 88px;
  height: 148px;
}

.formBackRight .illustration .BookTitle {
  width: 60px;
  margin-left: -30px;
  height: 100px;
  margin-top: -50px;
}

div.books {
  float: left;
  padding-top: 20px;
  width: 915px;
}

div.books .coverMagic {
  float: left;
  min-width: 84px;
  max-width: 225px;
  min-height: 115px;
  text-align: center;
  margin: 0 5px 20px 0;
}

div.books .SRPCover {
  float: left;
  height: 115px;
  vertical-align: middle;
}

div.books .SRPCover img {
  height: 115px;
}

div.books .SRPCoverBlank {
  position: relative;
  width: 74px;
  height: 105px;
  padding: 5px;
  text-align: center;
  float: left;
  font-size: 0.6875em;
  cursor: pointer;
  display: none;
  background-color: @lighter-grey;
}

div.books .SRPCoverBlank .innerBorder {
  border: 1px solid @white;
  width: 72px;
  height: 103px;
}

div.books .BookTitle {
  position: absolute;
  top: 50%;
  left: 50%;
  width: 62px;
  margin-left: -31px;
  height: 93px;
  margin-top: -46px;
  color: @dark-grey;
}

div.books .Author {
  color: @grey;
  font-style: italic;
  padding: 4px 4px 0;
  font-size: 0.6875em;
}

form.recordsAdd {
  margin-bottom: 30px;
}

form.recordsAdd input[type=text] {
  font-size: 0.875em;
  font-family: Georgia, "Palatino Linotype", "Book Antiqua", Palatino, serif;
  color: @dark-grey;
  padding: 3px;
}

form.recordsAdd input[type=text].wide {
  width: 500px;
}

form.recordsAdd textarea {
  font-size: 1.0em;
  font-family: Georgia, "Palatino Linotype", "Book Antiqua", Palatino, serif;
  margin: 10px 0 20px;
  color: @dark-grey;
  width: 500px;
  height: 80px;
  padding: 3px;
}

button.addAnother {
  width: 32px;
  height: 32px;
  border: none;
  vertical-align: middle;
  cursor: pointer;
  background-image: url(/images/icons/icon_add.png);
  background-position: 0 0;
  background-color: transparent;
  display: none;
}

button.addAnother:hover {
  background-position: -32px 0;
}

div.pingList {
  background: url(/images/icons/icon_radar.gif) no-repeat;
}

div.pingList p {
  font-family: "Lucida Grande", Verdana, Geneva, Helvetica, Arial, sans-serif;
  margin: 0 0 10px 40px;
}

div.pingList ul {
  margin-left: 40px;
}

ul.urlList li {
  margin-bottom: 10px;
}

ul.urlList li span.url {
  font-family: "Lucida Grande", Verdana, Geneva, Helvetica, Arial, sans-serif;
}

ul.urlList li span.quote {
  font-family: Georgia, "Palatino Linotype", "Book Antiqua", Palatino, serif;
  font-size: 0.75em;
  color: @grey;
}

ul.urlList span.date {
  font-family: "Lucida Grande", "Trebuchet MS", Geneva, Helvetica, Arial, sans-serif;
  font-size: 0.6875em;
  color: @grey;
}

#contentBody ul.contributors {
  margin-top: 10px;
  margin-left: 0;
  font-family: "Lucida Grande", "Trebuchet MS", Geneva, Helvetica, Arial, sans-serif;
  font-size: 0.8125em;
  color: @grey;
}

#contentBody ul.contributors li {
  list-style: none !important;
  padding-bottom: 10px;
}

#contentBody ul.contributors li span {
  font-size: 11px;
  color: @brown;
}

.TitleAuthor {
  margin-bottom: 20px;
  width: 920px;
  float: left;
  clear: both;
}

.TitleAuthor label {
  font-weight: 700;
}

#tabsAddbook {
  margin-bottom: 5px;
}

table#toc-table {
  width: 100%;
  font-size: 0.8125em;
}

table#toc-table td {
  padding: 5px 15px 5px 0;
}

td.toc-label {
  white-space: pre-wrap;
}

tr.toc-level-2 td.toc-label {
  padding-left: 15px !important;
}

tr.toc-level-3 td.toc-label {
  padding-left: 30px !important;
}

td.toc-pagenum {
  text-align: right;
}

img.cover {
  border-radius: 5px;
  box-shadow: 1px 1px 2px 0px @book-cover-shadow-color;
}

#cover {
  border: 2px solid @brown;
  background-color: @white;
  width: 120px;
  height: 180px;
  text-align: center;
}

#cover img {
  width: 120px;
  margin: 0 auto;
}

#cover .SRPCover img {
  height: auto !important;
}

table.navEdition {
  margin-bottom: 5px;
}

table.navEdition td.nowrap {
  white-space: nowrap;
}

table.navEdition td {
  padding: 0;
  margin: 0;
  vertical-align: middle;
}

#tabsAddbook input.addweb {
  width: 350px;
}

#tabsAddauthor input.addweb {
  width: 250px;
}

select#select-id {
  max-width: 300px;
}

.borrow-btn,
.read-btn,
.wait-btn,
.unwait-btn {
  margin: 1px auto;
  color: @white;
  background: @primary-blue;
  border-radius: 5px;
  padding: 7px 20px;
  cursor: pointer;
  display: inline-block;
  font-size: 1.1em;
  line-height: 1.5em;
}

.wait-btn {
  background: @mid-blue;
  border: none;
  background-color: @orange;
}

.unwait-btn {
  background: @light-mid-grey;
  border: none;
}

.waitinglist-form input[type=submit].wait-btn {
  background-color: @orange;
}

.waitinglist-form input[type=submit] {
  line-height: 1.5em;
}

.Tools .btn-notice {
  line-height: 1.5em;
  font-size: 1em;
  margin-left: 35px;
  padding: 10px;
  margin-bottom: 10px;
  background-color: @white;
  border-radius: 5px;
  border: 1px solid @lighter-grey;
  border-bottom: 1px solid @mid-grey;
}

div.Tools .btn-notice p {
  padding-left: 0px !important;
}

.borrow-btn:link,
.borrow-btn:visited,
.read-btn:link,
.read-btn:visited,
.wait-btn:link,
.wait-btn:visited,
.unwait-btn:link,
.unwait-btn:visited {
  color: @white;
  text-decoration: none;
}

.borrow-btn:hover,
.read-btn:hover,
.wait-btn:hover,
.unwait-btn:hover {
  color: @white;
  text-decoration: underline;
}


/* POPUP CAROUSEL SKIN */
body#form .jcarousel-list-horizontal {
  padding-left: 0;
}

body#form .jcarousel-container {
  width: 525px;
  height: 153px;
  margin: 20px 0 0 -60px;
  padding: 0;
}

body#form .jcarousel-clip {
  width: 525px;
  height: 150px;
}

body#form .jcarousel-item-horizontal {
  width: 100px;
  height: 150px;
  margin-right: 5px;
}

body#form .jcarousel-next-horizontal {
  top: 10px;
  right: -25px;
}

body#form .jcarousel-prev-horizontal {
  top: 80px;
  right: -25px;
}

li.edition-cover img {
  max-height: 140px;
  max-width: 90px;
  cursor: pointer;
  border: 5px solid @white;
}

li.edition-cover img:hover {
  cursor: pointer;
  border: 5px solid @link-blue;
}

li.selected img {
  border: 5px solid @orange;
}

li.selected img:hover {
  border: 5px solid @orange;
}

div.excerpt {
  width: 100%;
}

div.excerpt .text {
  padding: 15px;
  font-size: 0.875em;
  line-height: 1.25em;
  font-style: italic;
}

div.excerpt .attribution {
  padding-left: 15px;
  font-family: "Lucida Grande", Verdana, Helvetica, Geneva, sans-serif;
  font-size: 0.6875em;
}

table.identifiers {
  width: 395px;
}

.identifiers td {
  color: @dark-grey;
  border-bottom: 1px solid @lighter-grey;
  padding: 5px;
}

.identifiers.authors td {
  background-color: @white;
}

ul.booklinks li {
  font-size: 12px;
  list-style-type: disc;
  margin: 0 0 10px 20px;
}

ul.booklinks li span {
  display: block;
}

ul.booklinks li div.linkRemove {
  float: right;
  padding: 0 10px 10px 15px;
}

.section {
  margin-bottom: 20px;
}

.section .sansserif {
  font-size: 0.75em;
}

.section p {
  margin-bottom: 1em;
  margin-top: 0;
}

table.meta {
  margin-top: 10px;
}

table.meta td {
  padding: 0 15px 10px 0;
  vertical-align: top;
}

table.meta td.title {
  white-space: nowrap;
  width: 120px;
}

table.meta td.object {
  white-space: nowrap;
}

table.meta td.tag {
  white-space: nowrap;
}

table.meta td.descrip {
  white-space: nowrap;
  width: 65px;
}



/* HISTORY */

#pageHistory {
  width: 100%;
  margin-top: 30px;
}

#pageHistory h2 {
  margin-bottom: 0;
}

table.history {
  width: 100%;
  margin-top: 10px;
  border-top: 1px solid @grey-e7e7e7;
}

table.history td {
  font-size: 0.6875em;
  font-family: "Lucida Grande", Verdana, Geneva, Helvetica, sans-serif;
  color: @grey;
  border-bottom: 1px solid @grey-e7e7e7;
}

table.history td.timestamp {
  padding: 10px;
  white-space: nowrap;
}

table.history td.detail {
  padding: 10px;
  width: 100%;
}

/* HISTORY FRAMESET */
div#navMask {
  position: absolute;
  top: 0;
  left: 0;
  z-index: 1001;
  background-color: @beige;
  filter: alpha(opacity=70);
  display: none;
  width: 100%;
  height: 100%;
}

div#logoHistory {
  position: absolute;
  width: 960px;
  height: 1px;
  text-align: center;
  overflow: visible;
  top: 10px;
  z-index: 1006;
}

div#contentHistory {
  position: absolute;
  display: none;
  top: 151px;
  z-index: 1002;
  width: 890px;
  height: 91px;
  margin: 0 30px;
}

div#historyPosition {
  position: relative;
  width: 880px;
  height: 85px;
  background-color: @light-yellow;
  border: 5px solid @brown;
  border-bottom: 1px solid @beige-two;
  -webkit-border-top-right-radius: 15px;
  -webkit-border-top-left-radius: 15px;
  -moz-border-radius-topright: 15px;
  -moz-border-radius-topleft: 15px;
  border-top-right-radius: 15px;
  border-top-left-radius: 15px;
}

div#historyClose a {
  display: block;
  position: absolute;
  top: -35px;
  right: 15px;
  z-index: 1005;
  -webkit-border-top-right-radius: 8px;
  -webkit-border-top-left-radius: 8px;
  -moz-border-radius-topright: 8px;
  -moz-border-radius-topleft: 8px;
  border-top-right-radius: 8px;
  border-top-left-radius: 8px;
  color: @white;
  font-family: "Lucida Grande", Verdana, Geneva, Helvetica, Arial, sans-serif;
  font-size: 0.6875em;
  font-weight: 700;
  padding: 10px 37px 10px 10px;
  text-decoration: none;
  text-transform: uppercase;
  background: @brown url(/images/historyClose.png) no-repeat 67px 9px;
}

div#historyCurrent {
  position: absolute;
  top: 0;
  left: 0;
  width: 195px;
  height: 85px;
  text-align: center;
  font-family: "Lucida Grande", Verdana, Geneva, Helvetica, Arial, sans-serif;
}

div#historyCurrent .revertTitle {
  font-size: 18px;
  padding-top: 25px;
  color: @brown;
}

div#historyCurrent .revertThis {
  font-size: 0.75em;
  color: @grey;
}

div#historyRevert {
  position: absolute;
  top: 0;
  left: 0;
  width: 880px;
  height: 85px;
}

div#historyRevert a.revertSlideLink {
  display: block;
  float: left;
  width: 125px;
  height: 55px;
  padding: 25px 20px 0 65px;
  background-image: url(/images/historyRevert.png);
  background-position: 25px 25px;
  background-repeat: no-repeat;
  text-decoration: none;
  font-family: "Lucida Grande", Verdana, Geneva, Helvetica, Arial, sans-serif;
}

div#historyRevert a.revertSlideLink span {
  display: block;
}

div#historyRevert a.revertSlideLink span.revertTitle {
  font-size: 18px;
}

div#historyRevert a.revertSlideLink span.revertThis {
  font-size: 12px;
  color: @grey;
}

div#historyRevert form {
  display: block;
  float: left;
  padding-top: 20px;
}

div#historyRevert form #because {
  font-size: 12px;
  color: @black;
}

div#historyRevert form .opt {
  font-size: 10px;
  color: @grey;
}

div#historyRevert form input[type=text] {
  width: 235px;
  padding: 2px;
  font-size: 12px;
}

div#historyRevert form input[type=submit] {
  font-size: 0.6875em;
}

div#historyRevert form a#revertSlideIn {
  font-size: 0.6875em;
  color: @red;
  text-decoration: none;
}

div#historyExplore {
  position: absolute;
  top: 10px;
  right: 25px;
  height: 30px;
  white-space: nowrap;
}

div#historyExploreSlide {
  position: relative;
  width: 645px;
  height: 43px;
  padding: 15px 0 0 15px;
  overflow: hidden;
  background-color: @white;
}

div#historyExplore a#historyBack {
  display: block;
  position: absolute;
  top: -1px;
  left: -1px;
  width: 30px;
  height: 60px;
  background: url(/images/historyRev.png);
}

div#historyExplore #version {
  margin-left: 15px;
  white-space: nowrap;
  text-align: center;
  color: @teal;
  width: 100px;
}

div#historyExplore #vtitle {
  font-size: 14px;
}

div#historyExplore #number {
  font-size: 1.125em;
}

div#historyExplore #details {
  padding-left: 15px;
  max-width: 530px;
}

div#historyExplore #author {
  font-size: 0.6875em;
  color: @grey;
}

div#historyExplore #comment {
  font-size: 14px;
  color: @black;
  white-space: nowrap;
}

div#historyExplore a#historyFwd {
  display: block;
  position: absolute;
  top: -1px;
  right: -15px;
  width: 30px;
  height: 60px;
  background: url(/images/historyFwd.png);
}


/* CAROUSEL OF COVERS! */

/* CAROUSEL GLOBAL STYLES */
.jcarousel-container {
  position: relative;
}

.jcarousel-clip {
  z-index: 2;
  padding: 0;
  margin: 0;
  overflow: hidden;
  position: relative;
}

.jcarousel-list {
  z-index: 1;
  overflow: hidden;
  position: relative;
  top: 0;
  left: 0;
}

.jcarousel-list-horizontal {
  padding-left: 10px;
}

.jcarousel-list-vertical {
  height: auto !important;
}

.jcarousel-list li,
.jcarousel-item {
  float: left;
  list-style: none !important;
}

.jcarousel-next {
  z-index: 3;
  display: none;
}

.jcarousel-prev {
  z-index: 3;
  display: none;
}

.jcarousel-item-placeholder {
  background: transparent;
  color: @black;
}

.jcarousel-toolbar {
  position: absolute;
  top: -35px;
  right: 25px;
}

/* CAROUSEL NAV HOVER EFFECTS */
.jcarousel-next-horizontal {
  position: absolute;
  top: 50px;
  right: -15px;
  width: 30px;
  height: 60px;
  cursor: pointer;
  background: transparent url(/images/carousel_next.png) no-repeat -30px 0;
}

.jcarousel-prev-horizontal {
  position: absolute;
  top: 120px;
  right: -15px;
  width: 30px;
  height: 60px;
  cursor: pointer;
  background: transparent url(/images/carousel_prev.png) no-repeat -30px 0;
}

.jcarousel-next-vertical {
  position: absolute;
  top: 120px;
  right: -15px;
  width: 30px;
  height: 60px;
  cursor: pointer;
  background: transparent url(/images/carousel_down.png) no-repeat 0 0;
}

.jcarousel-prev-vertical {
  position: absolute;
  top: 50px;
  right: -15px;
  width: 30px;
  height: 60px;
  cursor: pointer;
  background: transparent url(/images/carousel_up.png) no-repeat 0 0;
}

.jcarousel-next-disabled-horizontal,
.jcarousel-next-disabled-horizontal:hover,
.jcarousel-next-disabled-horizontal:active,
.jcarousel-prev-disabled-horizontal,
.jcarousel-prev-disabled-horizontal:hover,
.jcarousel-prev-disabled-horizontal:active {
  cursor: default;
  background-position: -90px 0;
}

.jcarousel-next-vertical:hover,
.jcarousel-prev-vertical:hover {
  background-position: -30px 0;
}

.jcarousel-next-vertical:active,
.jcarousel-prev-vertical:active {
  background-position: -60px 0;
}

.jcarousel-next-disabled-vertical,
.jcarousel-next-disabled-vertical:hover,
.jcarousel-next-disabled-vertical:active,
.jcarousel-prev-disabled-vertical,
.jcarousel-prev-disabled-vertical:hover,
.jcarousel-prev-disabled-vertical:active {
  cursor: default;
  background-position: -90px 0;
}

/* RESULTS CAROUSEL SKIN */
#resultsCovers {
  width: 958px;
}

#resultsCovers .jcarousel-container,
#resultsList .jcarousel-container {
  width: 918px;
  padding: 20px;
}

#resultsCovers .jcarousel-clip,
#resultsList .jcarousel-clip {
  width: 918px;
  height: 100%;
}

#resultsCovers .jcarousel-item-horizontal {
  width: 918px;
  margin-right: 0;
  height: 100%;
}

#resultsList .jcarousel-item-vertical {
  width: 918px;
  height: 60px !important;
  margin-top: 3px;
  padding-bottom: 3px;
  overflow: hidden;
  border-bottom: 1px dotted @white;
}

#resultsCovers h3 {
  position: relative;
  width: 220px;
  height: 19px;
  top: 180px;
  left: 349px;
  text-align: center;
  background: transparent url(/images/ajax-loader-bar.gif) no-repeat;
  padding-top: 19px;
  font-family: "Lucida Grande", Verdana, Geneva, Helvetica, sans-serif;
  font-weight: normal;
  color: @grey;
  font-size: 0.6875em;
}

#resultsCovers h2 {
  position: relative;
  width: 300px;
  top: 180px;
  left: 309px;
  text-align: center;
  font-family: "Lucida Grande", Verdana, Geneva, Helvetica, sans-serif;
  font-weight: normal;
  color: @grey;
  font-size: 14px;
}

#coversLoading,
#coversNone {
  display: none;
  position: absolute;
  top: 0;
  left: 0;
  background: @white url(/images/back_results.png) repeat-x;
  width: 958px;
  height: 485px;
  z-index: 3000;
}

#coversNone {
  width: 940px;
}

div#resultsCovers a {
  text-decoration: none;
}

#contentLists.results .coverMagic {
  position: relative;
  height: 235px;
  margin: 0 15px 20px 0;
  float: left;
}

.coverMagic .coverEbook {
  cursor: pointer;
  z-index: 1000;
}

#contentLists.results .SRPCover {
  float: left;
  height: 185px;
  vertical-align: middle;
}

#contentLists.results .SRPCover img {
  height: 195px;
  width: 130px;
}

.carousel-section .SRPCover img {
  box-shadow: 1px 2px 5px 0px @book-cover-shadow-color;
}

#contentLists.results .SRPCoverBlank {
  position: relative;
  width: 115px;
  height: 165px;
  padding: 10px;
  text-align: center;
  float: left;
  background: @lighter-grey;
  cursor: pointer;
  display: none;
}

#contentLists.results .SRPCoverBlank .innerBorder {
  float: left;
  width: 113px;
  height: 163px;
  border: 1px solid @white;
}

.BookTitle {
  position: absolute;
  top: 50%;
  left: 50%;
  width: 105px;
  margin-left: -52px;
  height: 100px;
  margin-top: -50px;
  vertical-align: middle;
  color: @dark-grey;
  font-size: 0.875em;
  line-height: normal;
}

.Author {
  color: @grey;
  font-style: italic;
  padding: 4px 4px 0;
  font-size: 11px;
}

ul#siteSearch > li span.bookcover img {
  width: 100%;
}

li span.bookcover {
  width: 80px;
  margin: 10px 10px 0px 5px;
  text-align: right;
  overflow: hidden;
}

li span.bookcover img {
  width: 100%;
}

li span.snippet {
  display: block;
  margin: 10px 0;
  background-color: @lightest-grey;
  font-size: 0.80em;
  padding: 20px;
  font-style: italic;
}

ul.authorlinks li {
  padding-top: 10px;
}

div#resultsList li img,
div#editionsList li img {
  height: 60px;
  max-width: 75px;
}

span.resultTitle {
  font-family: "Lucida Grande", Verdana, Geneva, Helvetica, Arial, sans-serif;
  color: @grey;
}

span.resultTitle h3.booktitle {
  display: inline;
  margin: 0;
  padding: 0;
  color: @dark-grey;
  font-size: 1.0em;
  font-weight: 700;
  font-family: "Lucida Grande", Verdana, Geneva, Helvetica, sans-serif;
}

span.resultTitle .bookauthor,
span.resultTitle .resultPublisher {
  font-size: 0.75em;
  color: @grey;
  font-family: "Lucida Grande", Verdana, Geneva, Helvetica, sans-serif;
  font-weight: normal;
}

span.resultTitle span.details {
  display: block;
  float: left;
}

span.actions {
  display: block;
  float: left;
  white-space: nowrap;
  max-width: 55px;
  overflow: visible;
}

span.resultTitle span.resultType {
  font-size: 0.75em;
  font-family: "Lucida Grande", Verdana, Geneva, Helvetica, sans-serif;
  color: @brown;
}

span.actions a {
  display: block;
  float: left;
  min-width: 35px;
  font-family: "Lucida Grande", Verdana, Geneva, Helvetica, sans-serif;
  font-size: 10px;
  margin-left: 10px;
  font-weight: 700;
  text-decoration: none;
  text-align: center;
}

span.actions a span.image {
  display: block;
  width: 24px;
  height: 24px;
  margin: 0 auto;
  padding: 0;
  background-image: url(/images/icons/icons_sprite-sm.png);
  background-repeat: no-repeat;
}

span.actions a span.label {
  display: block;
  background-image: url();
}

span.actions span.list {
  background-position: 0 0 !important;
}

span.actions span.list:hover {
  background-position: -24px 0 !important;
}

span.actions span.read {
  background-position: -72px 0 !important;
}

span.actions span.read:hover {
  background-position: -96px 0 !important;
}

span.actions span.download {
  background-position: -144px 0 !important;
}

span.actions span.download:hover {
  background-position: -168px 0 !important;
}

span.actions span.buy {
  background-position: -216px 0 !important;
}

span.actions span.buy:hover {
  background-position: -240px 0 !important;
}

span.actions span.borrow {
  background-position: -288px 0 !important;
}

span.actions span.borrow:hover {
  background-position: -312px 0 !important;
}

span.actions span.daisy {
  background-position: -384px 0 !important;
}

span.actions span.daisy:hover {
  background-position: -408px 0 !important;
}

.jcarousel-skin-OL span.actions a span.borrow {
  display: block;
  margin: 0 auto;
  padding: 0;
  position: absolute;
  right: 0px;
  left: 0px;
}

.jcarousel-skin-OL span.actions a span.checked-out {
  display: block;
  margin: 0 auto;
  padding: 0;
  position: absolute;
  right: 0px;
  left: 0px;
}

ul#siteSearch span.resultTitle {
  display: block;
  margin: 0 !important;
  font-family: "Lucida Grande", Verdana, Geneva, Helvetica, Arial, sans-serif;
  color: @grey;
}

div.wide ul#siteSearch span.resultTitle {
  max-width: 850px;
}

div.narrow ul#siteSearch span.resultTitle {
  max-width: 500px !important;
}

ul#siteSearch span.resultTitle .bookauthor,
ul#siteSearch span.resultPublisher {
  font-size: 0.75em;
  color: @grey;
  font-family: "Lucida Grande", Verdana, Geneva, Helvetica, sans-serif;
}

.bookauthor {
  font-family: "Lucida Grande", Verdana, Geneva, Helvetica, sans-serif;
}

ul#siteSearch span.resultPublisher {
  display: block;
}

ul#siteSearch span.resultType {
  font-size: 0.6875em;
}

div.subjects {
  white-space: normal;
  word-break: normal;
  word-wrap: break-word;
}


/* RESULTS CAROUSEL SKIN */
#editionsCovers .jcarousel-container,
#editionsList .jcarousel-container {
  width: 918px;
  padding: 20px;
}

#editionsCovers .jcarousel-clip,
#editionsList .jcarousel-clip {
  width: 918px;
  height: 472px;
}

#editionsCovers .jcarousel-item-horizontal {
  width: 918px;
  height: 472px;
  margin-right: 0;
}

#editionsList .jcarousel-item-vertical {
  width: 918px;
  height: 60px !important;
  margin-top: 3px;
  padding-bottom: 3px;
  overflow: hidden;
  border-bottom: 1px dotted @white;
}

div#editionsCovers a {
  text-decoration: none;
}

#contentLists.editions .coverMagic {
  float: left;
  max-width: 225px;
  min-height: 245px;
  text-align: center;
}

#contentLists.editions .SRPCover {
  margin: 0 20px 5px 0;
  vertical-align: middle;
}

#contentLists.editions .SRPCoverBlank {
  position: relative;
  width: 115px;
  height: 165px;
  padding: 10px;
  margin: 0 20px 5px 0;
  text-align: center;
  background: @lighter-grey;
  font-size: 0.875em;
  cursor: pointer;
  display: none;
}

#contentLists.editions .SRPCoverBlank .innerBorder {
  width: 113px;
  height: 163px;
  border: 1px solid @white;
}

.bookMeta {
  max-width: 125px;
  padding: 0 5px;
  margin: 0 auto;
  font-family: "Lucida Grande", Verdana, Helvetica, sans-serif;
  text-align: center;
}

.Publisher {
  font-size: 0.6875em;
  color: @black;
}

.Year {
  font-size: 0.6875em;
  color: @brown;
}

/* ADD IMAGE/COVER POP-UP */
div.floater {
  position: relative;
  font-family: "Lucida Grande", Verdana, Geneva, Helvetica, Arial, sans-serif;
  width: 640px;
  min-height: 670px;
  background: @white;
  text-align: left;
}

div#throbber {
  position: absolute;
  width: 220px;
  height: 19px;
  top: 280px;
  left: 210px;
  text-align: center;
  background-color: transparent;
  background-image: url(/images/ajax-loader-bar.gif);
  background-repeat: no-repeat;
}

div#throbber h3 {
  margin-top: 35px;
}

div.floaterHead {
  background-color: @brown;
  padding: 0 10px 10px 10px;
}

div.floaterHead h2 {
  color: @white;
  font-size: 1.75em;
  margin: 0;
  padding: 0;
}

div.floaterBody {
  padding: 20px;
  font-size: 14px;
}

div.floaterBody p {
  margin-bottom: 14px;
}

table.help {
  margin: 20px 0;
  border-top: 1px solid @grey-e7e7e7;
}

table.help th {
  font-size: 0.75em;
  font-family: "Lucida Grande", Verdana, Geneva, Helvetica, sans-serif;
  color: @grey;
  border-bottom: 1px solid @grey-e7e7e7;
  padding: 5px;
  vertical-align: top;
  background-color: @lightest-grey;
}

table.help td {
  font-size: 0.75em;
  font-family: "Lucida Grande", Verdana, Geneva, Helvetica, sans-serif;
  color: @grey;
  border-bottom: 1px solid @grey-e7e7e7;
  padding: 5px;
  vertical-align: top;
}

a.floaterShut {
  position: absolute;
  top: 0;
  right: 0;
  display: block;
  width: 32px;
  height: 32px;
  background-image: url(/images/icons/icon_close-pop.png);
  background-position: 0 0;
  background-repeat: no-repeat;
}

a.floaterShut:hover {
  background-position: 0 -32px;
}

div.tabsPop {
  margin-top: 31px;
}

.floater .ui-tabs-nav a {
  padding: 6px 10px 9px;
}

.floater .ui-tabs-nav .ui-tabs-selected a {
  padding: 8px 3px 11px;
  z-index: 2;
}

.floater .ui-tabs-panel {
  border: none;
  border-top: 3px solid @lightest-grey;
  padding: 15px 30px !important;
  background: @white; /* declare background color for container to avoid distorted fonts in IE while fading */
}

div.popAlert {
  display: none;
  width: 550px;
  padding: 8px 16px;
  margin-bottom: 15px;
  background: url(/images/icons/icon_alert.png) no-repeat;
  font-size: 1.25em;
  color: @red;
  text-align: center;
}

div.addfield {
  margin: 10px 20px;
}

div.popNotify {
  font-size: 0.6875em;
  font-family: "Lucida Grande", Verdana, Helvetica, sans-serif;
  margin: 10px 20px;
}

/* VIEW LARGER COVER POP-UP */
div.coverFloat {
  position: relative;
  font-family: "Lucida Grande", Verdana, Geneva, Helvetica, Arial, sans-serif;
  background: @white;
  text-align: left;
}

div.coverFloatHead {
  background-color: @brown;
  height: 16px;
  padding: 0 10px 10px 0;
  font-size: 1em;
  font-weight: 700;
  color: @white;
}

div.coverFloat a.floaterShut {
  position: absolute;
  top: 0;
  right: 0;
  display: block;
  width: 16px;
  height: 16px;
  background-image: url(/images/icons/icon_close-pop-sm.png);
  background-position: 0 0;
  background-repeat: no-repeat;
}

div.coverFloat a.floaterShut:hover {
  background-position: 0 -16px;
}

#wikicode textarea {
  width: 400px;
  height: 200px;
  padding: 10px;
  margin: 10px;
  font-family: "Lucida Grande","Arial",sans-serif;
  font-size: .75em;
  overflow: auto;
  outline: none;
  white-space: pre-line;
  word-break: break-all;
  word-wrap: break-word;
}

#wikicode p {
  margin: 10px 10px 0;
  padding: 0;
  font-family: "Lucida Grande","Arial",sans-serif;
  font-size: .75em;
}

body#form {
  text-align: left;
  background-color: @white;
  width: 600px;
  min-height: 440px;
  overflow: hidden;
}

body#form #placement,
body#form #position,
body#form #content {
  width: 600px;
  min-height: 440px;
}

body#form footer,
body#form #bottom {
  display: none;
}

form.floatform {
  font-family: "Lucida Grande", "Trebuchet MS", Geneva, Helvetica, sans-serif;
}

body#form .formButtons {
  position: absolute;
  width: 600px;
  height: 50px;
  bottom: 0;
  left: 0;
  text-align: center;
}

form.floatform .label {
  width: 560px;
  padding-top: 20px;
}

form.floatform .label label {
  font-size: 1.0em;
  font-family: "Lucida Grande", "Trebuchet MS", Geneva, Helvetica, Arial, sans-serif;
  font-weight: 700;
}

form.floatform .label span {
  font-weight: normal;
}

form.floatform .input {
  width: 560px;
  padding-top: 20px;
}

form.floatform div#covers.input {
  width: 560px;
  max-height: 132px;
  overflow: hidden;
  padding-top: 20px;
  margin-left: -80px;
  text-align: center;
}

form.floatform input[type=text],
form.floatform input[type=file] {
  width: 350px;
  font-size: 1.125em;
  font-family: "Lucida Grande", Verdana, Geneva, Helvetica, Arial, sans-serif;
  padding: 3px;
  margin-left: 30px;
}

form.floatform button[type=submit] {
  font-size: 1.125em;
  width: auto !important;
}

a.floaterClose {
  color: @red;
  font-size: 1.0em;
  padding-left: 20px;
}

body#form div.centerIt {
  margin: 0 80px;
  text-align: left;
}

body#form .column {
  width: 560px;
  min-height: 90px;
  float: left;
  margin: 10px;
  background-image: url(/images/back_sortable.png);
  background-repeat: no-repeat;
}

body#form .trashPosition {
  position: relative;
  float: left;
  width: 580px;
  height: 90px;
}

body#form .trashCan {
  position: absolute;
  top: 20px;
  right: 32px;
  width: 32px;
  height: 42px;
  background-image: url(/images/back_sort-trash.png);
  background-repeat: no-repeat;
  background-position: 0 0;
}

body#form .trashPosition:hover .trashCan {
  background-position: -32px 0;
}

body#form .trash {
  width: 560px;
  height: 90px;
  overflow: hidden;
  background-color: @light-yellow;
  float: left;
  margin: 0 10px;
  border-radius: 8px;
  border: 1px solid @dark-yellow;
}

body#form .portlet {
  margin: 7px 13px 13px 7px;
  float: left;
  width: 70px;
  height: 70px;
  overflow: hidden;
  border: 1px solid @lighter-grey;
  border-radius: 6px;
  cursor: move;
}

body#form .portlet td {
  width: 70px;
  height: 70px;
  text-align: center;
  vertical-align: middle;
  cursor: move;
}

body#form .portlet img {
  cursor: move;
}

body#form .portlet-content {
  padding: 0.4em;
}

body#form .imagePost {
  float: left;
  width: 300px;
  text-align: center;
}

body#form .imageSaved {
  float: left;
  width: 300px;
  font-size: 0.75em;
  color: @grey;
}

body#form .saved {
  background: url(/images/icons/icon_saved.png) no-repeat;
  font-size: 1.5em;
  font-weight: 700;
  color: @black;
  padding: 6px 0 0 40px;
  min-height: 30px;
  margin: 25px 0 15px;
}

.ui-sortable {
  min-height: 90px;
  max-height: 270px;
  overflow: auto;
}

.ui-sortable-placeholder {
  border: 1px dotted @mid-grey;
  visibility: visible !important;
  height: 70px !important;
  border-radius: 6px;
}

.ui-sortable-placeholder * {
  visibility: hidden;
}

/* ADD ROLES, ETC. */
div.floaterAdd {
  position: relative;
  font-family: "Lucida Grande", Verdana, Geneva, Helvetica, Arial, sans-serif;
  width: 640px;
  background: @white;
  text-align: left;
}

div.floaterAdd .formElement {
  margin: 0 20px;
}

div.floaterAdd form.floatform .input {
  width: 560px;
  padding-top: 5px;
}

div.floaterAdd form.floatform .label {
  width: 560px;
  padding-top: 20px;
}

div.floaterAdd form.floatform .label label {
  font-size: 1.0em;
  font-family: "Lucida Grande", "Trebuchet MS", Geneva, Helvetica, Arial, sans-serif;
  font-weight: 700;
}

div.floaterAdd form.floatform input[type=text],
div.floaterAdd form.floatform textarea {
  width: 560px;
  margin-left: 0;
}

div.floaterAdd form.floatform textarea {
  padding: 3px;
}
/* COLORBOX POP-UP */
a.coverLook {
  display: block;
}

#colorbox,
#cboxOverlay,
#cboxWrapper {
  position: absolute;
  top: 0;
  left: 0;
  z-index: 999999;
}

#cboxOverlay {
  position: fixed;
  width: 100%;
  height: 100%;
  background: @brown-3a301e;
  opacity: 0.5;
  filter: alpha(opacity=50);
}

#cboxMiddleLeft,
#cboxBottomLeft {
  clear: left;
}

#cboxLoadedContent iframe {
  display: block;
  border: 0;
}

#cboxTitle {
  margin: 0;
  display: none !important;
}

#cboxLoadingOverlay,
#cboxLoadingGraphic {
  position: absolute;
  top: 25px;
  left: 25px;
  width: 100%;
}

#cboxPrevious,
#cboxNext,
#cboxClose,
#cboxSlideshow {
  cursor: pointer;
}

#cboxContent {
  position: relative;
  background: @white;
  padding: 0;
  border: 10px solid @brown;
  border-radius: 12px;
  -webkit-box-shadow: 1px 3px 10px @black;
  box-shadow: 1px 3px 10px @black;
}

#cboxLoadedContent {
  background: @white;
  margin: 0;
  overflow: visible !important;
}

#cboxLoadingOverlay {
  background: transparent;
}

#cboxClose {
  display: none !important;
  position: absolute;
  top: 20px;
  right: 20px;
  width: 32px;
  height: 32px;
  background-image: url(/images/icons/icon_close-pop.png);
  background-position: 0 0;
  background-repeat: no-repeat;
}

#cboxClose:hover {
  background-position: 0 -32px;
}


/* TABS */

/* Caution! Ensure accessibility in print and other media types... */
@media projection, screen { /* Use class for showing/hiding tab content, so that visibility can be better controlled in different media types... */
  .ui-tabs-hide {
    display: none;
  }
}

/* Hide useless elements in print layouts... */
@media print {
  .ui-tabs-nav {
    display: none;
  }
}

/* Skin */
.ui-tabs-nav,
.ui-tabs-panel {
  font-family: "Lucida Grande", Verdana, Geneva, Helvetica, Arial, sans-serif;
}

.ui-tabs-nav {
  list-style: none !important;
  margin-bottom: -3px !important;
  margin-left: 15px !important;
  clear: right;
}

.ui-tabs-nav:after { /* clearing without presentational markup, IE gets extra treatment */
  display: block;
  clear: both;
  content: " ";
}

.ui-tabs-nav li {
  list-style: none !important;
  float: left;
  margin: 0 0 0 1px;
  min-width: 54px; /* be nice to Opera */
}

.ui-tabs-nav a {
  display: block;
  font-weight: 600;
  font-size: 0.6875em;
  background: @white;
  border-bottom: 3px solid @lightest-grey;
  padding: 4px 8px 3px;
  margin: 8px 3px 0;
  text-decoration: none;
  text-transform: uppercase;
  white-space: nowrap; /* required in IE 6 */
  outline: 0; /* prevent dotted border in Firefox */
}

.ui-tabs-nav a:link,
.ui-tabs-nav a:visited {
  color: @link-blue;
}

.ui-tabs-nav a:hover {
  color: @link-blue;
  text-decoration: underline;
}

.ui-tabs-nav .ui-tabs-selected a {
  margin: 0 3px !important;
  padding: 3px 11px;
  z-index: 2000;
}

.ui-tabs-nav .ui-tabs-selected a:link,
.ui-tabs-nav .ui-tabs-selected a:visited { /* @ Opera, use pseudo classes otherwise it confuses cursor... */
  background: @lightest-grey;
  padding: 8px 11px 3px;
  border: 1px solid @lightest-grey;
  border-bottom: 3px solid @lightest-grey;
  color: @teal;
  text-transform: capitalize !important;
  font-size: 1.125em !important;
  margin: 0 3px;
  cursor: default;
}

.ui-tabs-nav a:hover,
.ui-tabs-nav a:focus,
.ui-tabs-nav a:active,
.ui-tabs-nav .ui-tabs-deselectable a:hover,
.ui-tabs-nav .ui-tabs-deselectable a:focus,
.ui-tabs-nav .ui-tabs-deselectable a:active { /* @ Opera, we need to be explicit again here now... */
  cursor: pointer;
}

.ui-tabs-disabled {
  opacity: .4;
  filter: alpha(opacity=40);
}

.ui-tabs-panel {
  border: 3px solid @lightest-grey;
  padding: 15px 30px 20px 30px !important;
  background: @white; /* declare background color for container to avoid distorted fonts in IE while fading */
}

.ui-tabs-loading em {
  padding: 0 0 0 20px;
  background: url(loading.gif) no-repeat 0 50%;
}

/* Additional IE specific bug fixes... */
* html .ui-tabs-nav { /* auto clear, @ IE 6 & IE 7 Quirks Mode */
  display: inline-block;
}

*:first-child + html .ui-tabs-nav { /* @ IE 7 Standards Mode - do not group selectors, otherwise IE 6 will ignore complete rule (because of the unknown + combinator)... */
  display: inline-block;
}


/* ADMIN */
body#admin div#contentHead {
  float: left;
  padding-bottom: 30px;
}

table.records {
  width: 100%;
}

table.records td {
  width: 33%;
  text-align: center;
  vertical-align: top;
}

table.records .amount {
  font-size: 1.125em;
  font-weight: 700;
}

table.records .label {
  text-transform: uppercase;
  font-size: 0.5625em;
  font-family: "Lucida Grande", Verdana, Geneva, Helvetica, Arial, sans-serif;
}

div.chartHolder {
  position: relative;
  width: 439px;
  height: 61px;
  overflow: hidden;
  background-color: @lightest-grey;
}

div.chartDisplay {
  width: 430px;
  height: 50px;
  padding: 10px 3px 0;
  border-bottom: 1px solid @black;
  background-color: @lightest-grey;
}

div.sparkDisplay {
  border-bottom: 1px solid @black;
  margin-right: 0 !important;
}

table.measurements {
  width: 100%;
  margin: 10px 0 30px;
  color: @dark-grey;
}

table.measurements th {
  font-family: "Lucida Grande", Verdana, Helvetica, sans-serif;
  font-size: 0.6875em;
  text-align: right;
  vertical-align: bottom;
  padding: 0 8px;
}

table.measurements td {
  padding: 8px;
  text-align: right;
  vertical-align: bottom;
  font-size: 0.75em;
}

table.measurements td.type {
  font-family: "Lucida Grande", Verdana, Helvetica, sans-serif;
  font-size: 0.6875em;
}

table.measurements tr.major td.amount {
  font-size: 1.5em;
}

table.measurements .shift {
  text-align: left !important;
}

table.services th {
  font-family: "Lucida Grande", Verdana, Geneva, Helvetica, Arial, sans-serif;
  font-size: 11px;
  font-weight: bold;
  text-transform: uppercase;
  color: @dark-grey;
}

table.services td {
  padding: 5px;
  border-right: 1px solid @white;
  border-bottom: 1px solid @white;
}

table.services td.node {
  vertical-align: top;
}

td.nagios-PENDING {
  font-family: arial,serif;
  font-size: 8pt;
  background-color: @nagios-grey;
}

td.nagios-OK {
  font-family: arial,serif;
  font-size: 8pt;
  background-color: @nagios-green;
}

td.nagios-RECOVERY {
  font-family: arial,serif;
  font-size: 8pt;
  background-color: @nagios-green;
}

td.nagios-UNKNOWN {
  font-family: arial,serif;
  font-size: 8pt;
  background-color: @nagios-orange;
}

td.nagios-WARNING {
  font-family: arial,serif;
  font-size: 8pt;
  background-color: @nagios-yellow;
}

td.nagios-CRITICAL {
  font-family: arial,serif;
  font-size: 8pt;
  background-color: @nagios-red;
}

div#prolific span {
  font-family: "Lucida Grande", Verdana, Helvetica, Geneva, sans-serif;
  font-size: 0.6875em;
}

div#topEdits a {
  display: block;
  float: left;
  margin: 10px 10px 0 0;
}

div#uniqueIps {
  float: left;
  width: 918px;
  margin: 20px 0 30px;
}

div.measurements,
div.measurements div {
  float: left;
  width: 180px;
}

div.measurements .caption {
  padding-top: 20px;
}

div.measurements .measure {
  font-size: 0.875em;
}

div.measurements .large {
  font-size: 1.125em !important;
}
/* PAGE HISTORY */

table#pageHistory {
  width: 100%;
  font-family: "Lucida Grande", Verdana, Geneva, Helvetica, sans-serif;
  margin: 10px 0 20px;
}

table.changeHistory {
  width: 848px;
  font-family: "Lucida Grande", Verdana, Geneva, Helvetica, sans-serif;
  margin: 0;
}

table#pageHistory th,
table.changeHistory th {
  border-bottom: 1px solid @grey-e7e7e7;
  color: @brown;
  text-transform: uppercase !important;
  font-size: 0.6875em;
  padding: 10px;
}

table#pageHistory td,
table.changeHistory td {
  border-bottom: 1px solid @grey-e7e7e7;
  padding: 10px;
  font-size: 0.75em;
  color: @grey;
}

table#pageHistory td.number {
  text-align: right;
}

table.changeHistory td.time {
  white-space: nowrap;
}

table.changeHistory td.comment {
  width: 33%;
}

.historyPager {
  text-align: center;
  margin: 20px 0;
  width: 848px;
}

table#adminHistory {
  border-top: 1px solid @admin-table-border;
  font-family: "Lucida Grande", Verdana, Geneva, Helvetica, sans-serif;
  margin: 0 0 20px;
}

table#adminHistory th {
  background-color: @lightest-grey;
  border-bottom: 1px solid @admin-table-border;
  color: @grey;
  font-size: 0.8675em;
  font-weight: 700;
  padding: 10px;
}

table#adminHistory td {
  border-bottom: 1px solid @admin-table-border;
  padding: 10px;
  font-size: 0.75em;
}

table#adminHistory td.number {
  text-align: right;
}

div#adminFlickr {
  width: 582px;
}

div#adminTwitter,
div#adminTwitter div.tweet_cell {
  width: 300px;
}

div#adminTwitter div.tweet_avatar {
  width: 35px;
}

div#adminTwitter div.tweet_copy {
  width: 265px;
}

#flickr_badge_source_txt {
  padding: 0;
  font: 0.6875em Arial, Helvetica, Sans serif;
  color: @grey;
}

#flickr_badge_icon {
  display: block !important;
  margin: 0 !important;
  border: 1px solid @black !important;
}

#flickr_icon_td {
  padding: 0 5px 0 0 !important;
}

.flickr_badge_image {
  text-align: center !important;
}

.flickr_badge_image img {
  border: 1px solid @black !important;
}

#flickr_www {
  display: block;
  padding: 0 10px 0 10px !important;
  font: 0.6875em Arial, Helvetica, Sans serif !important;
  color: @flickr-brand-blue !important;
}

#flickr_badge_uber_wrapper a:hover,
#flickr_badge_uber_wrapper a:link,
#flickr_badge_uber_wrapper a:active,
#flickr_badge_uber_wrapper a:visited {
  text-decoration: none !important;
  background: inherit !important;
  color: @flickr-brand-blue;
}

#flickr_badge_wrapper {
  margin: 0 auto;
  text-align: center;
}

#flickr_badge_wrapper img {
  display: block;
  margin: 0 auto 10px;
}

#flickr_badge_source {
  padding: 0 !important;
  font: 0.6875em Arial, Helvetica, Sans serif !important;
  color: @grey !important;
}

/* TWITTER FEED */
#contentBody ul.tweet_list {
  margin-left: 0 !important;
}

#contentBody ul.tweet_list li {
  list-style: none !important;
}

div#adminTwitter {
  float: left;
  font-size: 0.75em;
}

div.tweet_cell {
  float: left;
  padding-bottom: 20px;
}

span.tweet_user {
  font-weight: 700;
}

div.tweet_avatar,
div.tweet_copy {
  float: left;
}

div.tweet_date a {
  color: @grey;
  text-decoration: none;
}

.twtr-hd {
  display: none;
}

div.grippie {
  background: @lightest-grey url(/images/grippie.png) no-repeat scroll center 2px;
  border-color: @lighter-grey;
  border-style: solid;
  border-width: 0 1px 1px;
  cursor: s-resize;
  height: 9px;
  overflow: hidden;
}
/* FAQ STYLES */
.Wrap {
  width: 500px;
}

.Wrap h2 {
  font-family: "Lucida Grande", Verdana, Geneva, Helvetica, Arial, sans-serif;
  font-size: 0.6875em;
  text-transform: uppercase;
  color: @brown;
  font-weight: bold;
}

h3.Question {
  font-family: Georgia, "Palatino Linotype", "Book Antiqua", Palatino, serif;
  font-size: 1.2em;
  font-weight: normal;
  color: @brown;
  margin-top: 10px;
  padding-top: 10px;
  border-top: 1px dotted @lighter-grey;
}

/* CHARTING */
.chart {
  float: left;
  position: relative;
  width: 898px;
  height: 140px;
  padding: 0 0 20px 20px;
  margin-top: 0;
  font-size: 0.6875em;
  font-family: "Lucida Grande", Verdana, Geneva, Helvetica, Arial, sans-serif;
  background-color: transparent;
  background-image: url(/images/ajax-loader-bar.gif);
  background-repeat: no-repeat;
  background-position: 340px 60px;
}

.chartYaxis {
  position: absolute;
  text-align: center;
  vertical-align: middle;
  -webkit-transform: rotate(-90deg);
  -moz-transform: rotate(-90deg);
  -o-transform: rotate(-90deg);
  filter: progid:DXImageTransform.Microsoft.BasicImage(rotation=3);
  font-size: 10px;
  color: @olive;
  text-transform: uppercase;
}

.chartXaxis {
  position: absolute;
  bottom: 0;
  left: 0;
  width: 100%;
  text-align: center;
  font-size: 10px;
  color: @olive;
  text-transform: uppercase;
}

/* MERGING */
div.merge {
  font-family: "Lucida Grande", Arial, Helvetica, sans-serif;
  width: 100%;
  float: left;
  margin-bottom: 15px;
}

div.merge div.entry {
  width: 100%;
  padding: 10px 0;
  float: left;
  clear: right;
  border-bottom: 1px solid @lighter-grey;
}

div.merge div.header {
  width: 100%;
  padding: 0 !important;
  float: left;
  clear: right;
  border-bottom: 1px solid @lighter-grey;
}

div.merge div.header div {
  padding: 5px;
}

div.merge div.master {
  background-color: @light-yellow!important;
}

div.merge div.data {
  padding: 0 5px;
}

div.merge div.input {
  width: 37px;
  float: left;
  text-align: center;
  padding: 3px 5px 0;
}

div.merge div.record {
  float: left;
  width: 710px;
}

div.merge div.record ul {
  margin-top: 5px;
  margin-bottom: 0 !important;
}

div.merge div.record ul li {
  color: @grey!important;
  font-size: 0.75em;
}

div.merge div.record .name {
  font-weight: 700;
  color: @black;
}

div.merge div.record .name a:link,
div.merge div.record .name a:visited {
  color: @black;
  text-decoration: none;
}

div.merge div.record .name a:hover,
div.merge div.record .name a:active {
  color: @link-blue;
  text-decoration: underline;
}

div.merge div.record label {
  display: block;
  width: 710px;
}

div.merge div.record .metaDate {
  color: @brown;
  font-size: 0.8125em;
  padding-left: 10px;
}

div.merge div.record .metaSubject {
  color: @grey;
  font-size: 0.8125em;
  display: block;
}

div.merge div.count {
  width: 86px;
  float: left;
  font-size: 0.8125em;
  text-align: right;
}

div.mergeThis {
  float: right;
  margin: 20px 20px 0 30px;
  padding-left: 47px;
  background: url(/images/icons/icon_merge.png) no-repeat 0 0;
}

#mergeHead {
  background-color: @lightest-grey;
  padding: 15px;
}

#mergeHead #recordMaster {
  margin-bottom: 15px;
}

/* PLAIN PAGE STYLES */
body#plain div#header,
body#plain footer,
body#plain div#bottom,
body#plain .siteSearch {
  display: none;
}

body#plain #contentBody,
body#plain #contentHead {
  width: 690px;
  padding: 0 134px;
  margin: 0;
}

body#plain div.contentOnethird {
  width: 210px;
}

body#plain div.contentSpacer {
  width: 30px;
  height: 15px;
}

body#plain div.nav {
  margin: 50px 0 50px;
  font-size: 14px;
}

body#plain div.message {
  padding: 25px 25px 25px 55px;
  margin-bottom: 50px;
  background: @light-yellow url(/images/icons/icon_lock-msg.png) no-repeat 15px 50%;
}

body#plain div.message h2 {
  font-weight: normal;
  font-size: 18px;
  color: @black;
  margin: 0;
  padding: 0;
}

body#plain div.message p {
  font-size: 0.75em;
  padding: 0;
  margin: 0;
}

body#plain ul.link {
  margin-bottom: 50px;
}

body#plain ul.link li {
  font-size: 1.125em;
}

body#plain #faq h4 {
  font-size: 0.75em;
  color: @black;
  text-transform: uppercase;
  margin-bottom: 0;
}

body#plain #faq p {
  font-size: 0.75em;
  color: @dark-grey;
}

body#plain p.help {
  font-size: 14px;
}

/* BORROWING */
body#plain div.alert {
  background: @light-yellow url(/images/icons/icon_alert-gold.png) no-repeat 15px 50% !important;
  margin-bottom: 10px;
  margin-top: 20px;
}

body#plain div.stop {
  background: @light-yellow url(/images/icons/icon_stop.png) no-repeat 15px 50% !important;
  margin-bottom: 45px;
  margin-top: 20px;
}

body#plain div.info {
  background: @light-yellow url(/images/icons/icon_info.png) no-repeat 17px 50% !important;
  margin-bottom: 45px;
  margin-top: 20px;
}

body#plain h1 {
  font-size: 1.5em;
  margin: 0 0 15px 0;
}

body#plain div.navBorrow {
  margin: 50px 0 10px;
  font-size: 0.75em;
}

body#plain .panel {
  background-color: @white;
  border: 1px solid @beige-two;
  padding: 30px 20px;
  margin-bottom: 20px;
}

body#plain .formElement {
  float: none;
}

body#plain .panel h3 {
  font-size: 1.875em;
}

body#plain #borrowThis {
  margin-bottom: 20px;
}

body#plain .borrow span.book {
  font-size: 1em;
  font-weight: 700;
}

body#plain .borrow span.author {
  font-size: 0.875em;
  color: @dark-grey;
}

body#plain .borrow span.publisher,
body#plain .borrow span.contributor {
  color: @dark-grey;
  font-size: 0.875em;
}

body#plain .borrow div.date {
  font-size: 0.75em;
  color: @grey;
}

body#plain .borrow span.expires {
  font-size: 1em;
}

body#plain .borrow table {
  border-bottom: none;
}

#borrowTable table td {
  border-bottom: 1px solid @beige-three;
  vertical-align: top;
}

#borrowTable table td.cover {
  padding: 10px 0 10px 10px;
}

#borrowTable table td.titles {
  padding: 15px;
}

#borrowTable table div.date {
  font-size: .75em;
  color: @grey;
}

#borrowTable table td.expires {
  text-align: center;
  padding: 15px;
  white-space: nowrap;
}

#borrowTable table td.returns {
  background-color: @lightest-grey;
  font-size: 0.8125em;
  color: @dark-grey;
  text-align: center;
  padding: 20px 15px;
}

#borrowTable table td.user,
#borrowTable table td.what,
#borrowTable table td.action {
  text-align: center;
  font-size: .75em;
  padding: 15px;
}

#borrowTable table td.actions {
  padding: 15px 0;
  font-size: .75em;
  text-align: center;
}

body#plain #borrowTable {
  margin: 60px 0 25px;
}

body#plain #borrowTable table {
  width: 690px;
  margin-bottom: 20px;
}

body#plain #borrowTable table th {
  border-bottom: 1px solid @beige-three;
  vertical-align: bottom;
  padding-bottom: 10px;
}

body#plain #borrowTable table th.titles {
  font-family: "Lucida Grande", Verdana, Geneva, Helvetica, Arial, sans-serif;
  color: @teal;
  font-weight: 600;
  font-size: 1.125em;
}

body#plain #borrowTable table th.expires {
  font-family: "Lucida Grande", Verdana, Geneva, Helvetica, Arial, sans-serif;
  color: @brown;
  font-weight: 600;
  font-size: 0.6875em;
  text-transform: uppercase;
  white-space: nowrap;
}

body#plain #borrowTable p {
  font-size: 0.875em;
  margin: 0;
  padding: 0;
}

body#user #borrowTable,
body#admin #borrowTable {
  margin: 30px 0 25px;
}

body#user #borrowTable table,
body#admin #borrowTable table {
  width: 100%;
  font-family: "Lucida Grande","Arial",sans-serif;
}

body#user #borrowTable table th,
body#admin #borrowTable table th {
  border-bottom: 1px solid @beige-three;
  vertical-align: bottom;
  padding-bottom: 10px;
  font-family: "Lucida Grande", Verdana, Geneva, Helvetica, Arial, sans-serif;
  color: @brown;
  font-weight: 600;
  font-size: 0.6875em;
  text-transform: uppercase;
  white-space: nowrap;
  text-align: center;
}

body#user #borrowTable table th.titles,
body#admin #borrowTable table th.titles {
  text-align: left;
}

a.borrowResults:link {
  color: @black;
  text-decoration: none;
}

a.borrowResults:visited {
  color: @black;
  text-decoration: none;
}

a.borrowResults:hover {
  color: @link-blue;
  text-decoration: underline;
}

a.borrowResults:active {
  color: @link-blue;
  text-decoration: underline;
}

div.preSubmit,
div.postSubmit {
  text-align: center;
}

form#borrowbook {
  margin: 40px auto 0;
  text-align: left;
}

form#borrowbook fieldset {
  display: block;
  float: left;
  border-top: 1px dotted @black;
  padding: 20px 0;
}

form#borrowbook fieldset.download {
  width: 455px;
}

form#borrowbook fieldset.online {
  width: 220px;
  margin-right: 15px;
}

form#borrowbook fieldset div {
  float: left;
  width: 100%;
  text-align: center;
}

form#borrowbook fieldset table {
  margin: 0 auto;
}

form#borrowbook fieldset table td {
  text-align: center;
  font-size: .8125em;
}

form#borrowbook fieldset.online table td {
  color: @brown;
}

form#borrowbook fieldset table td.icon {
  padding-right: 10px;
}

form#borrowbook legend {
  padding: 0 10px;
  font-size: .6875em;
  text-transform: uppercase;
  font-weight: 700;
  text-align: center;
  background-color: @beige;
}

form#borrowbook label {
  display: block;
  float: left;
  width: 170px;
  height: 50px;
  padding: 20px 0 0 50px;
  margin-bottom: 25px;
  background-color: @cream;
  font-size: .6875em;
  color: @grey;
  cursor: pointer;
  background-position: 20px 20px;
  background-repeat: no-repeat;
  background-image: url(/images/icons/icon_download-borrow.png);
}

form#borrowbook fieldset.online label {
  background-color: @off-white;
  background-image: url(/images/icons/icon_read-borrow.png);
}

form#borrowbook label strong {
  display: block;
  font-size: 1.25em;
  color: @darker-brand-blue;
  text-decoration: underline;
}

form#borrowbook input {
  display: none;
}

form#borrowbook label:hover {
  background-color: @off-white;
}

form#borrowbook label:hover strong {
  color: @olive;
}

div.inLibrary {
  background: @dark-green url(/images/icons/icon_thumbsup-white.png) 8px 50% no-repeat;
  padding: 8px 8px 8px 40px;
  font-size: .75em;
  color: @white;
}

.Tools.borrow {
  position: relative;
}

.Tools.borrow div.icon.list {
  background-image: none;
}

.Tools.borrow #widget-head {
  display: none;
}

p#borrowList {
  position: absolute;
  top: 0;
  left: 100%;
  width: 300px;
  font-size: .75em;
}

p#postBorrowList {
  font-size: .75em;
  padding-left: 55px;
}

.indent table.borrow {
  width: 100%;
}

.indent table.borrow th,
.indent table.borrow td {
  text-align: center;
  vertical-align: top;
  font-size: .875em;
  font-weight: 700;
  padding-bottom: 20px;
}

/* LISTS */
#listTools ul {
  font-size: .75em;
  color: @grey;
  font-family: "Lucida Grande", Verdana, Geneva, Helvetica, Arial, sans-serif;
  margin: 0 0 20px 0 !important;
}

#contentHead #listTools ul {
  margin: 15px 0 0 0 !important;
}

#listTools li {
  list-style-type: none !important;
  padding-bottom: 20px;
}

#listTools li span.icon {
  display: block;
  float: left;
  width: 28px;
  height: 28px;
  margin-right: 15px;
  background-image: url(/images/icons/icons_lists.png);
  background-repeat: no-repeat;
}

#listTools li span.subscribe {
  background-position: 0 0;
}

#listTools li span.export {
  background-position: -28px 0;
}

#listTools li span.alert {
  background-position: -56px 0;
}

ul#listResults {
  list-style-type: none;
  margin: 0;
  padding: 0;
  border-top: 1px dotted @lightest-grey;
}

ul#listResults li {
  .display-flex();
  width: 100%;
  list-style-type: none;
}

ul.clean {
  border-top: none !important;
}

ul.clean li {
  border-bottom: none !important;
}

ul#listResults li span {
  font-family: "Lucida Grande", Verdana, Geneva, Helvetica, Arial, sans-serif;
}

ul#listResults li span.image {
  display: block;
  float: left;
  height: 70px;
  margin-right: 10px;
  width: 75px;
  overflow: hidden;
  text-align: center;
}

ul#listResults li span.imageLg {
  display: block;
  float: left;
  height: 110px;
  margin-right: 15px;
  width: 90px;
  overflow: hidden;
  text-align: center;
}

ul#listResults li h3 {
  display: inline;
  font-size: 1em;
  font-family: "Lucida Grande", Verdana, Geneva, Helvetica, Arial, sans-serif;
  font-weight: bold;
}

ul#listResults li span.detail {
  display: block;
  color: @dark-grey;
  font-size: .8125em;
  font-family: "Georgia","Times New Roman",serif;
  line-height: 1.5em;
}

ul#listResults li span.editions {
  display: block;
  color: @grey;
  font-size: .75em;
}

ul#listResults li span.editions strong {
  color: @black;
}

ul#listResults li span.type {
  font-size: .875em;
}

ul#listResults li span.meta {
  font-size: 0.75em;
  display: block;
  color: @grey;
}

ul#listResults li span.time {
  font-size: 0.75em;
  display: block;
  color: @light-grey;
}

ul#listResults li span.time span {
  font-weight: 700;
  color: @olive;
}

ul#listResults li span.author {
  background-color: @teal;
  color: @white;
  padding: 1px;
  opacity: 0.50;
}

ul#listResults li span.subject {
  background-color: @orange;
  color: @white;
  padding: 1px;
  opacity: 0.50;
}

ul#listResults li span.place {
  background-color: @red;
  color: @white;
  padding: 1px;
  opacity: 0.50;
}

ul#listResults li span.book {
  background-color: @dark-green;
  color: @white;
  padding: 1px;
  opacity: 0.50;
}

ul#listResults li span.people {
  background-color: @brown;
  color: @white;
  padding: 1px;
  opacity: 0.50;
}

ul#listResults li span.listDelete {
  white-space: nowrap;
  max-width: 150px;
  line-height: 28px;
  .display-flex();
  margin-bottom: 5px;
}

ul#listResults li span.listDelete a span {
  margin-right: 5px;
  background-image: url(/images/back_list-trash.png);
  background-repeat: no-repeat;
  background-position: 0 0;
  height: 28px;
  width: 21px;
  display: inline-block;
  position: relative;
  top: 5px;
}

ul#listResults li span.listDelete a:hover span {
  background-position: -21px 0;
}

ul.listLists span {
  display: block;
  color: @grey;
}

ul.listLists {
  margin: 0px;
  padding: 0px;
}

ul.listLists li {
  border-radius: 3px;
  padding: 5px;
  .display-flex();
  background-color: @white;
  border-bottom: 1px solid @lightest-grey;
}

ul.listLists li .image {
  width: 42px;
  min-height: 35px;
  padding: 0px 10px;
}

ul.listLists li .image img {
  width: 32px;
}

ul.listLists li .data {
  width: 208px;
  padding: 3px 0px;
}

ul.listLists li .label {
  line-height: 1.125em;
  font-size: 12px;
}

ul.listLists li .meta,
ul.listLists li .owner {
  font-size: .6875em;
  line-height: 1.125em;
  margin: 5px 0px;
}

div#listsWork ul.listLists li {
  width: 209px;
  padding-right: 19px;
  padding-top: 0;
  min-height: 35px;
}

div#listsWork ul.listLists li .data {
  width: 167px;
}

div#listsWork h3 {
  font-size: 100%;
  min-height: 32px;
  width: 250px;
  font-family: "Lucida Grande",Verdana,Geneva,Helvetica,Arial,sans-serif!important;
  font-weight: normal;
  outline: 0;
  position: relative;
  margin: 0;
  padding: 0;
  zoom: 1;
}

div#listsWork h4 {
  font-size: 1em;
  font-family: "Lucida Grande", Verdana, Geneva, Helvetica, Arial, sans-serif;
  color: @teal;
  font-weight: 600;
  margin: 0 0 10px 0;
  padding: 0;
  zoom: 1;
}

div#listsWork p {
  font-size: 0.6875em;
  font-family: "Lucida Grande", Verdana, Geneva, Helvetica, Arial, sans-serif;
  padding-left: 42px;
  margin-bottom: 5px !important;
}

body#plain div#listsWork p {
  font-size: 0.75em;
  padding-left: 0;
  margin-bottom: 5px !important;
}

div#listsWork p#listsLess {
  padding-left: 0;
  margin-bottom: 0 !important;
  text-align: right;
}

div#listsWork div.dropit {
  position: relative;
  width: 215px;
  min-height: 45px;
}

div#listsWork div.dropit p.listed {
  color: @grey;
  font-size: 0.8125em;
  padding: 0 0 0 42px;
  margin: 0 0 5px;
}

div#listsWork div.icon {
  position: absolute;
  top: 0;
  left: 0;
  width: 32px;
  height: 32px;
  background-image: url(/images/icons/icons_sprite.png);
  background-repeat: no-repeat;
}

div.Tools .hidetool {
  display: none;
}

div.Tools span.owner {
  font-size: 10px;
}

.heart-adjust {
  position: relative;
  top: -3px;
  left: 4px;
}

div#listsWork div.icon.list {
  background-position: 0 0;
}

div#listsWork div.icon.listed {
  background-position: -32px 0;
}

div#listsWork div.dropper {
  position: absolute;
  top: 0;
  left: 32px;
  width: 161px;
  z-index: 1001;
}

div#listsWork div.dropper.on {
  background-color: @lightest-grey;
  border: 1px solid @light-mid-grey;
  border-radius: 4px;
}

div#listsWork div.dropper h3 {
  font-size: 1.125em;
  font-weight: 700;
  color: @black;
  min-height: 1.125em;
  width: auto;
}

div#listsWork div.dropper div.dropdown p {
  font-size: .875em;
  padding-left: 0;
  margin-bottom: 5px;
  color: @grey;
}

div#listsWork div.dropper div.dropdown p span {
  font-size: .8125em;
}

div#listsWork div.dropper div.dropdown p a {
  font-size: .875em;
}

div#listsWork div.dropper div.dropdown {
  border-top: 1px solid @lighter-grey;
  display: none;
  padding-top: 10px;
}

div.dropper div.dropdown div.reading-lists p.reading-list-title {
  background: @white;
  padding: 5px 0px 0px 10px;
  margin: 0px;
  font-size: .8em;
}

div.dropper div.dropdown div.my-lists {
  background: @white;
  max-height: 250px;
  overflow-y: scroll;
  padding: 10px 15px;
}

div.dropper div.dropdown div.my-lists p a {
  display: block;
}

div#subjectLists ul.listLists {
  padding: 0;
}

div#subjectLists ul.listLists li {
  list-style-type: none;
  display: block;
  float: left;
  width: 282px;
  font-family: "Lucida Grande", Verdana, Arial, sans-serif;
  padding-bottom: 10px;
  padding-top: 0;
  .display-flex();
}

div#subjectLists ul.listLists li .image {
  display: block;
  float: left;
  width: 34px;
  min-height: 35px;
}

div#subjectLists ul.listLists li .image img {
  width: 24px;
}

div#subjectLists ul.listLists li .data {
  display: block;
  float: left;
  width: 248px;
}

div#subjectLists div.dropit h3 {
  font-weight: normal;
  margin: 0px;
  padding: 5px;
}

div#subjectLists p {
  font-size: 0.6875em;
  font-family: "Lucida Grande", Verdana, Geneva, Helvetica, Arial, sans-serif;
  padding-left: 42px;
  margin-bottom: 5px !important;
}

div#subjectLists div.dropit {
  float: left;
  position: relative;
  width: 282px;
  min-height: 50px;
}

div#subjectLists div.dropit p.listed {
  color: @grey;
  font-size: 0.8125em;
  padding: 0 0 0 42px;
  margin: 0 0 5px;
}

div#subjectLists div.icon {
  position: absolute;
  top: 0;
  left: 0;
  width: 32px;
  height: 32px;
  background-image: url(/images/icons/icons_sprite.png);
  background-repeat: no-repeat;
}

div#subjectLists div.icon.list {
  background-position: 0 0;
}

div#subjectLists div.icon.listed {
  background-position: -32px 0;
}

div#subjectLists div.dropper {
  position: absolute;
  top: 0;
  left: 32px;
  width: 230px;
  z-index: 1001;
}

div#subjectLists div.dropper.on {
  background-color: @lightest-grey;
  border: 1px solid @light-mid-grey;
  border-radius: 4px;
}

div#subjectLists div.dropper h3 {
  font-size: 1.125em;
  font-weight: 700;
  color: @black;
  min-height: 1.125em;
  width: auto;
}

div#subjectLists div.dropper div.dropdown p {
  font-size: .875em;
  margin: 0 0 5px 0;
  color: @grey;
}

div#subjectLists div.dropper div.dropdown p span {
  font-size: .8125em;
}

div#subjectLists div.dropper div.dropdown p a {
  font-size: .875em;
}

div#subjectLists div.dropper div.dropdown {
  display: none;
  padding-top: 10px;
}

#widget-add div.dropper div.dropdown p.create {
  border-top: 1px solid @lightest-grey;
  padding: 5px 10px;
  text-decoration: none;
  font-weight: bold;
}

div.dropper div.dropdown p.create a {
  color: @dark-grey;
  text-decoration: none;
}

.lists table#editions th {
  font-family: "Lucida Grande", Verdana, Geneva, Helvetica, Arial, sans-serif!important;
  background-color: transparent;
  text-align: left;
  font-weight: normal;
  font-size: .6875em;
  color: @brown;
  padding: 0 0 10px 0;
  border-left: none;
  border-right: none;
}

.lists table#editions td {
  color: @dark-grey;
  vertical-align: top;
}

.lists table#editions td.what {
  min-width: 410px;
}

.lists table#editions td.when,
.lists table#editions td.who,
.lists table#editions td.que {
  font-size: .75em;
  padding: 10px 15px 10px 0;
}

.lists table#editions .cover {
  width: 40px;
  padding-right: 10px;
}

.lists table#editions .cover img {
  max-height: 35px;
  max-width: 40px;
}

.lists table#editions h3 {
  font-family: "Lucida Grande", Verdana, Geneva, Helvetica, Arial, sans-serif!important;
  font-size: .75em;
  display: inline;
}

.lists table#editions span.author {
  font-size: .75em;
}

.lists table#editions .published {
  font-size: .6875em;
  font-weight: normal;
  color: @grey;
}

#listsDisplay h3 {
  display: inline;
  padding-right: 10px;
}

#listsDisplay ul#listResults {
  margin: 15px 0;
}

#listsDisplay ul#listResults li {
  display: block;
  float: left;
  width: 270px;
  padding-right: 40px;
  margin-bottom: 10px;
}

#listsDisplay ul#listResults span.imageLg {
  display: block;
  float: left;
  width: 34px;
  height: auto;
  margin-right: 0;
  max-width: 34px;
  text-align: left;
}

#listsDisplay ul#listResults span.imageLg img {
  width: 24px;
  height: auto;
}

#listsDisplay ul#listResults span.details {
  display: block;
  float: left;
  width: 236px;
}

#listsDisplay ul#listResults h3 {
  font-family: "Lucida Grande", Verdana, Helvetica, Geneva, sans-serif;
  font-size: 1em;
  font-weight: normal;
  margin-bottom: 0;
}

#listsDisplay ul#listResults span.editions {
  margin-top: 0;
  font-size: .6875em;
  color: @grey;
  padding-top: 3px;
  padding-bottom: 3px;
}

ul.wide li span.resultTitle {
  width: 813px;
  max-width: 813px;
}

ul.narrow li span.resultTitle {
  width: 525px;
  max-width: 525px;
}

ul.clean li span.resultTitle {
  width: 236px;
  max-width: 236px;
}

ul#listResults li span.resultTitle p {
  margin: 0;
}

body#user #description {
  padding-left: 130px;
  padding-right: 60px;
  background: url(/images/icons/icon_fav-big.png) 35px 35px no-repeat;
}

body#user #description h2 {
  font-size: 1.5em;
  font-family: "Georgia", "Times New Roman", serif;
  font-weight: normal;
  color: @dark-grey;
  margin: 0 0 10px 0;
}

body#user #description p {
  font-size: .875em;
  margin: 0 0 30px 0;
}

#lists h2 {
  font-size: 1.25em;
}

#lists .listEntry {
  width: 280px;
  margin: 0 30px 35px 0;
  float: left;
}

#lists .listEntry .cover {
  width: 35px;
  float: left;
}

#lists .listEntry .cover img {
  width: 25px;
  max-width: 25px;
}

#lists .listEntry .data {
  width: 245px;
  float: left;
  font-family: "Lucida Grande", Verdana, Helvetica, Geneva, sans-serif;
}

#lists .listEntry .name {
  font-size: .6875em;
  color: @grey;
}

#lists .listEntry .name a.title {
  font-weight: bold;
  font-size: 1.375em;
}

#lists .listEntry .description p,
#lists .listEntry .description li {
  font-size: 0.8125em;
  color: @dark-grey;
  margin: 0 !important;
}

#lists .listEntry .meta {
  font-size: .6875em;
  color: @grey;
  line-height: 1.5em;
  margin: 3px 0;
}

/* SEARCH INSIDE */
.snipHL {
  opacity: 0.20;
  filter: alpha(opacity=20);
  background-color: @blue;
  position: absolute;
}

/* LIBRARIES */
.branches th {
  border-bottom: 1px solid @lighter-grey;
  font-size: .625em;
  font-weight: 700;
  padding: 4px;
}

.branches td {
  border-bottom: 1px solid @lighter-grey;
  vertical-align: top;
  font-size: .75em;
  padding: 4px;
}

#contentBody.map {
  width: 958px !important;
  padding: 0 !important;
  position: relative;
}

#contentBody.map div#mapdiv {
  width: 100%;
  height: 600px;
  float: left;
  clear: both;
  z-index: 1;
}

#contentBody.map div.olPopup {
  width: 220px !important;
}

#contentBody.map div.olPopupContent {
  padding: 15px !important;
  width: 190px !important;
}

#contentBody.map div.olPopupContent h2 {
  font-size: 1em;
  margin: 0;
  padding: 0;
  line-height: normal;
}

#contentBody.map div.olPopupContent p {
  font-family: "Lucida Grande","Verdana","Arial",sans-serif;
  font-size: .75em;
  color: @dark-grey;
  line-height: 1.125em;
  margin: 0;
}

#contentBody.map div#mapLegendBack {
  position: absolute;
  background-color: @white;
  opacity: .75;
  top: 0;
  left: 0;
  padding: 10px;
  z-index: 1005;
}

#contentBody.map div#mapLegend {
  position: absolute;
  top: 0;
  left: 0;
  padding: 10px;
  z-index: 1006;
}

#contentBody.map div#mapLegendHead h1 {
  font-size: 1.125em;
  line-height: 1.5em;
  margin: 0;
  padding: 0;
  display: inline;
}

#contentBody.map div#mapLegendHead p {
  font-family: "Lucida Grande","Verdana","Arial",sans-serif;
  font-size: .6875em;
  line-height: 1.5em;
  color: @grey;
  display: inline;
}

#contentBody.map div#mapLegendBody span {
  font-family: "Lucida Grande","Verdana","Arial",sans-serif;
  font-size: .8125em;
  line-height: 1.5em;
  color: @grey;
  list-style-type: none;
  display: block;
  float: left;
}

#contentBody.map div#mapLegendBody span.this {
  font-weight: 700;
  color: @olive;
}

#contentBody.map .olControlAttribution {
  bottom: 10px !important;
  right: 10px !important;
  font-family: "Lucida Grande","Verdana","Arial",sans-serif!important;
  font-size: .6875em !important;
}

#libraryInfo td {
  padding-top: 5px;
  padding-bottom: 5px;
  vertical-align: top;
  margin-top: 20px;
  font-family: "Lucida Grande","Verdana","Arial",sans-serif;
}

#libraryInfo .label {
  font-weight: bold;
  width: 25%;
  padding-right: 20px;
}

/* Added by Anand July 29, 2011*/
span.actions a span.checked-out {
  display: block;
  margin: 0 auto;
  padding: 0;
}

.page-banner {
  color: @white;
  font-family: "Lucida Grande", Verdana, Geneva, Helvetica, Arial, sans-serif;
  background: @link-blue;
  padding: 15px;
  border-top-right-radius: 3px;
  border-top-left-radius: 3px;
  border-bottom: 1px solid @beige;
}

.page-banner a {
  color: @white;
}

.page-banner-black {
  background-color: @dark-grey;
  padding: 5px;
}

.page-banner-black .cta {
  padding: 4px 8px;
  border-radius: 5px;
  border: 1px solid @grey-555;
  font-weight: 500;
  text-decoration: none;
  background: @grey-464646;
  margin: 0px 5px;
}

.page-banner .button {
  border-radius: 5px;
  padding: 8px 10px;
  cursor: pointer;
  display: inline;
  border: 1px solid @mid-blue;
  color: @light-olive; // this is the only place this color is used. refactor?
}

.page-banner a.button {
  text-decoration: none;
  background: @mid-blue;
  color: @white;
}

.page-banner a.button:hover {
  background: @button-hover-blue;
  color: @white;
}

.page-banner-body {
  font-size: .85em;
  padding: 10px;
  line-height: 25px;
  margin-bottom: 15px;
  text-align: center;
}

.box-shadow-menu {
  position: relative;
  padding-left: 1.25em;
}

.box-shadow-menu:before {
  content: "";
  position: absolute;
  left: 0;
  top: 0.25em;
  width: 1em;
  height: 0.15em;
  background: @black;
  -webkit-box-shadow: 0 0.25em 0 0 @black, 0 0.5em 0 0 @black;
  box-shadow: 0 0.25em 0 0 @black, 0 0.5em 0 0 @black;
}

.dropclick {
  .display-flex();
}

.dropclick-prevent {
  .display-flex();
}

.dropclick-unactivated {
  background-color: @green-five;
}

.dropclick h3 {
  flex: 1;
}

.dropclick .arrow {
  width: 20px;
  margin: 5px;
  margin-top: 10px;
}

.log-work {
  .display-flex();
}

.log-work form {
  flex: 1;
}

.log-work button[type=submit] {
  background-color: inherit;
  border: none;
  border-radius: 3px;
  border-bottom-right-radius: 0px;
  border-top-right-radius: 0px;
  cursor: pointer;
  font-size: .75em;
  width: 100%;
  padding: 7px 0px;
  margin: 0px;
}

.log-work button[type=submit].activated {
  color: @dark-grey;
  background: @lightest-grey;
  border: 2px solid @grey-f3f3f3;
  border-right: 1px solid @lighter-grey;
}

.log-work button[type=submit].unactivated {
  color: @white;
  background: @green-three;
  border: 2px solid @green-four;
  border-right: 1px solid @green-two;
}

.log-work span.activated-check {
  color: @green;
  margin-right: 2px;
}

.manageCovers {
  max-width: 140px;
  margin: 0 auto;
  padding: 8px;
  border-radius: 3px;
  border: 3px solid @dark-grey;
  background-color: @white;
  color: @dark-grey;
}

.manageCoversContainer {
  width: 100%;
  z-index: 99999;
  position: absolute;
  bottom: 15px;
}

.manageCoversContainer a {
  display: block;
  text-decoration: none;
  opacity: 0;
}

.manageCoversContainer a:hover,
.manageCoversContainer a:focus {
  text-decoration: underline;
}

.illustration:hover .manageCoversContainer a,
.manageCoversContainer a:focus {
  opacity: .9;
}

.manageCovers a {
  color: @dark-grey;
}

div.tools-override {
  width: 180px;
  min-height: 45px;
  padding-left: 0px;
  margin: 0px auto;
  padding: 0px;
}

div.tools-override .Tools .btn-notice {
  width: 180px;
  margin-left: 45px;
  font-size: .9em;
}

.user-book-options div.tools-override div.dropit {
  margin: 0px;
  position: relative;
  width: auto;
}

/* Author sidebar */
.Tools #widget-add.old-style-lists div.dropper {
  margin: 0px;
  position: absolute;
  top: 35px;
  left: 10px;
  padding: 5px 10px;
  width: 209px;
}

.Tools #widget-add.old-style-lists div.edition-page-lists-dropdown {
  margin: 0px;
  left: 0px;
  width: 157px;
  top: 0px;
  padding: 0px 10px;
}

.Tools #widget-add.old-style-lists .dropclick {
  text-decoration: none;
}

.Tools #widget-add.old-style-lists .dropclick h3 {
  font-size: .75em;
  text-align: center;
  padding: 8px 10px;
}

.Tools #widget-add.old-style-lists div.edition-page-lists-dropdown .arrow-unactivated {
  background-position: 6px -7px;
}

.Tools #widget-add.old-style-lists div.edition-page-lists-dropdown .arrow.up {
  background-position: -22px -7px;
}

#widget-add.old-style-lists div.dropper {
  margin: 0px;
  top: 0px;
  position: absolute;
}

.user-book-options .Tools {
  margin: 0 auto;
}

div.tools-override div.dropper {
  z-index: 10000;
  width: 180px;
  top: unset;
  left: -1px;
}

.tools-override #widget-lists {
  margin: 0px;
  clear: both;
}

.tools-override #widget-lists li {
  padding-left: 0px;
}

.editionCover .illustration {
  margin-bottom: 5px;
}

.Tools div.btn-notice p {
  font-size: 1em;
}

.Tools div.btn-notice p.primary-cta {
  text-align: center;
}

.Tools div.btn-notice p.primary-cta a {
  display: block;
}

.Tools div.btn-notice input {
  display: block;
  width: 100%;
}

.Tools div.btn-notice p a.wait-btn,
.Tools div.btn-notice p a.borrow-btn {
  display: block;
  text-align: center;
  margin: 0 auto;
  color: @white;
}

.Tools div.btn-notice p a.borrow-btn,
#read-options input[type=submit].wait-btn,
#read-options input[type=submit].unwait-btn {
  font-size: 14px;
  padding: 7px 20px;
  text-align: center;
  margin-top: 8px;
}

.Tools .check-availability {
  padding: 10px;
  border-top: 1px solid @lightest-grey;
  border-radius: 3px;
}

.Tools .check-availability p {
  padding-top: 7px;
}

.Tools .check-availability p.check-other-editions {
  text-align: center;
}

.Tools .check-availability p.check-other-editions a {
  font-size: 1em;
  text-decoration: underline;
}

Tools .check-availability a {
  font-size: 1.3em;
  color: @dark-blue;
}

#read.panel {
  margin-bottom: 10px;
}

div.Tools .cta-section {
  padding: 5px 5px 0px 5px;
  margin: 0px;
}

div.Tools div.panel .cta-section p {
  margin: 0px;
}

.cta-section-title {
  font-weight: bold;
}

p.print-disabled-download {
  text-align: center;
  margin-top: 5px;
  padding: 5px;
}

.Tools .print-disabled-download a {
  font-size: .8em;
  text-decoration: underline;
}

.daisy-lock {
  position: relative;
  top: 1px;
}

.lists-loader {
  position: absolute;
  margin-left: 70px;
  height: 20px;
  padding: 2px;
  background: fade(@white, 58);
  border-radius: 15px;
  margin-top: 3px;
}

.decorations button {
  cursor: pointer;
  text-align: center;
  background: inherit;
  border: none;
  padding: 0px;
  color: @link-blue;
  border-bottom: 1px solid @link-blue;
  margin-bottom: 15px;
}

.Tools div.btn-notice a.worldcat-link {
  text-decoration: underline;
  display: block;
}

.Tools div.btn-notice span.worldcat-attribution {
  font-size: .8em;
  display: block;
}

.related-books {
  border-top: 1px solid @lightest-grey;
  margin-top: 15px;
  clear: both;
}

.related-books h2 {
  margin-top: 15px;
}

.nostyle-btn {
  border: none;
  background: none;
  cursor: pointer;
  color: @dark-grey;
  font-weight: bold;
  width: 100%;
  text-align: left;
  font-size: .8em;
  padding: 10px;
  border-bottom: 1px solid @lightest-grey;
}

.read-statuses form:last-child  button.nostyle-btn {
  border: none;
}

.nostyle-btn:hover {
  color: @black;
  background-color: @white;
}

.read-statuses {
  border-bottom: 1px solid @lightest-grey;
}

ul#myreads-paginator {
  margin-top: 10px;
}

ul#myreads-paginator li.selected {
  background-color: @lightest-grey;
}

ul#myreads-paginator li {
  text-align: center;
  display: inline;
  list-style-type: none;
  color: @black;
  padding: 7px;
  border: 1px solid @lighter-grey;
  margin-right: 10px;
  background-color: @white;
}

ul#myreads-paginator li:hover {
  background-color: @link-blue;
  color: @white;
}

ul#myreads-paginator li.selected:hover {
  background-color: @lightest-grey;
}

.myreads-options {
  margin-bottom: 5px;
  clear: both;
}

/* My books ... */

#mybooks {
  font-size: .9em;
}

#mybooks .mybooks-menu ul li {
  list-style: none;
}

#mybooks .mybooks-menu ul li a.selected {
  background-color: @grey-blue;
}

.mybooks {
  border-top: 1px solid @lightest-grey;
  .display-flex();
  margin-top: 10px;
}

.mybooks-menu {
  padding-right: 10px;
  border-right: 1px solid @lightest-grey;
  max-width: 200px;
}

.mybooks-menu a {
  text-decoration: none;
  color: @link-blue;
}

.mybooks-menu ul.preset-lists,
.mybooks-menu ul.loans-lists,
.mybooks-menu ul.user-lists {
  padding: 10px;
  padding-left: 0px;
  border-bottom: 1px solid @lightest-grey;
}

.mybooks-menu ul.user-lists .list-overflow {
  max-height: 150px;
  overflow: auto;
}

.mybooks-menu ul:last-child {
  border-bottom: none;
}

.mybooks-menu ul li a {
  display: block;
  padding: 5px;
}

.mybooks-menu ul.preset-lists li a:selected,
.mybooks-menu ul.loans-lists li a:selected {
  background-color: @pale-blue;
  border-radius: 3px;
}

.mybooks-menu ul li.subsection {
  font-weight: bold;
  padding: 5px 0px;
}

.mybooks-list {
  flex: 1;
  padding: 10px;
}

.user-lists a {
  text-decoration: underline;
}

.mybooks-list h2 {
  padding: 5px 0px;
  margin: 0px;
  line-height: 1.5em;
  margin-bottom: 5px;
}

.mybooks-list h2.subtitle {
  font-weight: normal;
}

.mybooks-list .loadmore {
  text-align: center;
}

.mybooks-list-options {
  padding: 10px;
}

.mybooks-list-options p {
  margin: 0px;
}

.mybooks-list-options h3 {
  padding: 5px 0px;
  margin: 0px;
  line-height: 1.5em;
  margin-bottom: 5px;
}

.list-books .book {
  .display-flex();
}

.reading-log-lite {
  .display-flex();
  padding-bottom: 5px;
  margin-bottom: 5px;
}

.reading-log-lite select {
  background-color: @white;
  color: @dark-grey;
  border: 1px solid @light-mid-grey;
  border-radius: 4px;
  height: 2.5em;
  width: 100%;
}

.reading-log-lite button {
  border-radius: 4px;
  color: @white;
  background: @green-three;
  border: 2px solid @green-four;
  border-right: 1px solid @green-two;
  height: 2.5em;
  padding: 0px 10px;
}

.reading-log-lite span.activated-check {
  color: @green;
  margin-right: 2px;
}

.reading-lists-title {
  padding: 10px;
}


/* This button should be used for now on */
.btn {
  text-align: center;
  padding: 5px 10px;
}

.btn.primary {
  background-color: @primary-blue;
  border-radius: 3px;
}

a.btn {
  text-decoration: none;
}

.account-settings-menu {
  margin-bottom: 15px;
}

.star {
  color: @steel-blue;
  font-size: 1.3em;
}

#ratingsForm {
  margin-bottom: 5px;
}

#ratingsForm .stars {
  background: url(/static/images/stars.png) repeat-x 0 0;
  width: 150px;
  margin: 0px auto;
  margin-bottom: 7px;
  cursor: pointer;
}

#ratingsForm .stars input[type="submit"] {
  position: absolute;
  opacity: 0;
  filter: alpha(opacity=0);
}

form .stars input[type="submit"].star-5.star-selected ~ span {
  width: 100%;
}

form .stars input[type="submit"].star-4.star-selected ~ span {
  width: 80%;
}

form .stars input[type="submit"].star-3.star-selected ~ span {
  width: 60%;
}

form .stars input[type="submit"].star-2.star-selected ~ span {
  width: 40%;
}

form .stars input[type="submit"].star-1.star-selected ~ span {
  width: 20%;
}

form .stars input[type="submit"].star-0.star-selected ~ span {
  width: 0%;
}


.star-messaging {
  color: @light-mid-grey;
  background: none;
  display: block;
  margin: 0 auto;
  border: 0px;
  cursor: pointer;
}

form .stars label {
  display: block;
  width: 30px;
  height: 30px;
  margin: 0;
  padding: 0;
  text-indent: -999em;
  float: left;
  position: relative;
  z-index: 10;
  background: transparent;
  cursor: pointer;
}

form .stars label:hover ~ span {
  background-position: 0 -60px;
}

form .stars label.star-5:hover ~ span {
  width: 100%;
}

form .stars label.star-4:hover ~ span {
  width: 80%;
}

form .stars label.star-3:hover ~ span {
  width: 60%;
}

form .stars label.star-2:hover ~ span {
  width: 40%;
}

form .stars label.star-1:hover ~ span {
  width: 20%;
}

form .stars span {
  display: block;
  width: 0;
  position: relative;
  top: 0;
  left: 0;
  height: 30px;
  background: url(/static/images/stars.png) repeat-x 0 -60px;
}

.responsive button.slick-prev:before,
.slick-next:before {
  color: @white;
}

.searchInsideForm input[type=text] {
  margin: 0px;
  padding: 5px;
  width: 100%;
  max-width: 500px;
  min-width: 100px;
}

.searchInsideForm input[type=submit] {
  padding: 5px;
}

.serp-ctx {
  line-height: 1.5em;
  margin-bottom: 5px;
  font-size: 1em;
}

.serp-ctx .show-similar {
  margin-top: 15px;
  font-size: .9em;
}

@media only screen and (min-width: @width-breakpoint-tablet) {
  .iaBarMessage {
    display: block;
  }

  @import (less) "components/tablet/header-bar.less";
}

@media all and ( min-width: @width-breakpoint-desktop ) {
  .iaBarMessage {
    display: block;
  }

  .iaBarLogo {
    margin-left: 0px;
  }

  .desktop-only {
    display: inherit;
  }

  @import (less) "components/desktop/editions.less";
  @import (less) "components/desktop/form.olform.less";
  @import (less) "components/desktop/header-bar.less";
}<|MERGE_RESOLUTION|>--- conflicted
+++ resolved
@@ -4,194 +4,8 @@
 @import (less) "mixins.less";
 
 @import (less) "components/editions.less";
-<<<<<<< HEAD
-
-.FixedHeader_Cloned th {
-  background-color: @white;
-}
-
-.dataTables_wrapper {
-  font-family: "Lucida Grande",Verdana,Geneva,Helvetica,Arial,sans-serif;
-  position: relative;
-  z-index: 1;
-  margin: 15px 0;
-  float: left;
-  clear: both;
-  zoom: 1; /* Feeling sorry for IE */
-}
-
-.dataTables_processing {
-  position: absolute;
-  top: 50%;
-  left: 50%;
-  width: 250px;
-  height: 30px;
-  margin-left: -125px;
-  margin-top: -15px;
-  padding: 14px 0 5px 0;
-  border: 1px solid @lighter-grey;
-  text-align: center;
-  color: @light-grey;
-  font-size: 14px;
-  background-color: @white;
-}
-
-.dataTables_length {
-  width: 40%;
-  float: left;
-  font-size: 12px;
-  color: @brown;
-  display: none;
-}
-
-.dataTables_filter {
-  width: 50%;
-  float: right;
-  text-align: right;
-  font-size: 12px;
-  color: @brown;
-}
-
-.dataTables_info {
-  width: 40%;
-  float: left;
-  font-size: 12px;
-  color: @brown;
-  margin-top: 20px;
-}
-
-.dataTables_paginate {
-  // stylelint-disable declaration-block-no-duplicate-properties
-  width: 44px;
-  *width: 50px;
-  // stylelint-enable declaration-block-no-duplicate-properties
-  float: right;
-  text-align: right;
-  font-size: 12px;
-  color: @brown;
-}
-
-/* Pagination nested */
-.paginate_disabled_previous,
-.paginate_enabled_previous,
-.paginate_disabled_next,
-.paginate_enabled_next {
-  height: 19px;
-  width: 19px;
-  margin-left: 3px;
-  float: left;
-}
-
-.paginate_disabled_previous {
-  background-image: url(/images/back_disabled.png);
-}
-
-.paginate_enabled_previous {
-  background-image: url(/images/back_enabled.png);
-}
-
-.paginate_disabled_next {
-  background-image: url(/images/forward_disabled.png);
-}
-
-.paginate_enabled_next {
-  background-image: url(/images/forward_enabled.png);
-}
-
-table.display {
-  float: left;
-  margin: 0 auto;
-  width: 918px;
-  clear: both;
-}
-
-table.display thead th {
-  // stylelint-disable declaration-block-no-duplicate-properties
-  cursor: pointer;
-  *cursor: hand;
-  // stylelint-enable declaration-block-no-duplicate-properties
-}
-
-.sorting_asc {
-  background-image: url(/images/sort_asc.png);
-  background-repeat: no-repeat;
-  background-position: 90% 6px;
-}
-
-.sorting_desc {
-  background-image: url(/images/sort_desc.png);
-  background-repeat: no-repeat;
-  background-position: 90% 6px;
-}
-
-.sorting {
-  background-image: url(/images/sort_both.png);
-  background-repeat: no-repeat;
-  background-position: 90% 6px;
-}
-
-.sorting_asc_disabled {
-  background-image: url(/images/sort_asc_disabled.png);
-  background-repeat: no-repeat;
-  background-position: 90% 6px;
-}
-
-.sorting_desc_disabled {
-  background-image: url(/images/sort_desc_disabled.png);
-  background-repeat: no-repeat;
-  background-position: 90% 6px;
-}
-
-.sorting:hover {
-  text-decoration: none;
-}
-
-table.display tr.odd.gradeA {
-  background-color: @baby-green;
-}
-
-table.display tr.even.gradeA {
-  background-color: @baby-green;
-}
-
-table.display tr.odd.gradeC {
-  background-color: @baby-blue;
-}
-
-table.display tr.even.gradeC {
-  background-color: @baby-blue;
-}
-
-table.display tr.odd.gradeX {
-  background-color: @baby-pink;
-}
-
-table.display tr.even.gradeX {
-  background-color: @baby-pink;
-}
-
-table.display tr.odd.gradeU {
-  background-color: @lighter-grey;
-}
-
-table.display tr.even.gradeU {
-  background-color: @lightest-grey;
-}
-
-.dataTable_wrapper .top,
-.dataTable_wrapper .bottom {
-  padding: 15px;
-  background-color: transparent;
-  border: none;
-}
-
-.top .dataTables_info {
-  float: none;
-}
-=======
 @import (less) "components/header-bar.less";
 @import (less) "components/readinglog-stats.less";
->>>>>>> 139feab5
 
 .clear {
   clear: both;
